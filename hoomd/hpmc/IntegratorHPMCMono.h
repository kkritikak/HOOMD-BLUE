// Copyright (c) 2009-2019 The Regents of the University of Michigan
// This file is part of the HOOMD-blue project, released under the BSD 3-Clause License.

// inclusion guard
#ifndef _INTEGRATOR_HPMC_MONO_H_
#define _INTEGRATOR_HPMC_MONO_H_

/*! \file IntegratorHPMCMono.h
    \brief Declaration of IntegratorHPMC
*/

#include <iostream>
#include <iomanip>
#include <sstream>

#include "hoomd/Integrator.h"
#include "HPMCPrecisionSetup.h"
#include "IntegratorHPMC.h"
#include "Moves.h"
#include "hoomd/AABBTree.h"
#include "GSDHPMCSchema.h"
#include "hoomd/GSDState.h"
#include "hoomd/Index1D.h"
#include "hoomd/RNGIdentifiers.h"
#include "hoomd/managed_allocator.h"
#include "hoomd/GSDShapeSpecWriter.h"

#ifdef ENABLE_MPI
#include "hoomd/Communicator.h"
#include "hoomd/HOOMDMPI.h"
#endif

#ifndef NVCC
#include <hoomd/extern/pybind/include/pybind11/pybind11.h>
#endif


namespace hpmc
{

namespace detail
{

//! Helper class to manage shuffled update orders
/*! Stores an update order from 0 to N-1, inclusive, and can be resized. shuffle() shuffles the order of elements
    to a new random permutation. operator [i] gets the index of the item at order i in the current shuffled sequence.

    \ingroup hpmc_data_structs
*/
class UpdateOrder
    {
    public:
        //! Constructor
        /*! \param seed Random number seed
            \param N number of integers to shuffle
        */
        UpdateOrder(unsigned int seed, unsigned int N=0)
            : m_seed(seed)
            {
            resize(N);
            }

        //! Resize the order
        /*! \param N new size
            \post The order is 0, 1, 2, ... N-1
        */
    void resize(unsigned int N)
            {
            // initialize the update order
            m_update_order.resize(N);
            for (unsigned int i = 0; i < N; i++)
                m_update_order[i] = i;
            }

        //! Shuffle the order
        /*! \param timestep Current timestep of the simulation
            \note \a timestep is used to seed the RNG, thus assuming that the order is shuffled only once per
            timestep.
        */
        void shuffle(unsigned int timestep, unsigned int select = 0)
            {
            hoomd::RandomGenerator rng(hoomd::RNGIdentifier::HPMCMonoShuffle, m_seed, timestep, select);

            // reverse the order with 1/2 probability
            if (hoomd::UniformIntDistribution(1)(rng))
                {
                unsigned int N = m_update_order.size();
                for (unsigned int i = 0; i < N; i++)
                    m_update_order[i] = N - i - 1;
                }
            else
                {
                unsigned int N = m_update_order.size();
                for (unsigned int i = 0; i < N; i++)
                    m_update_order[i] = i;
                }
            }

        //! randomly choose a subset of the list
        /*! \param timestep Current timestep of the simulation
            \note \a timestep is used to seed the RNG, thus assuming that the order is shuffled only once per
            timestep.
            \param k The number of elements to choose
            the first k elements are the ones chosen.
        */
        void choose(unsigned int timestep, unsigned int k, unsigned int select = 0)
            {
            // this is an implementation of the classic reservoir sampling
            // algorithm.
            hoomd::RandomGenerator rng(hoomd::RNGIdentifier::HPMCMonoChoose, m_seed, timestep, select);
            std::vector<unsigned int>::iterator next, iter, end, last;
            next = m_update_order.begin();
            iter = next;
            end = next+k;
            last = m_update_order.end();
            while(next != end && end <= last)
                {
                Scalar p = hoomd::detail::generate_canonical<Scalar>(rng);
                if(p < Scalar(std::distance(next,end))/Scalar(std::distance(iter, last)))
                    {
                    std::swap((*next), (*iter));
                    next++;
                    }
                iter++;
                }
            }
        std::vector<unsigned int>::iterator begin() { return m_update_order.begin(); } // TODO: make const?
        std::vector<unsigned int>::iterator end() { return m_update_order.end(); }
        //! Access element of the shuffled order
        unsigned int operator[](unsigned int i)
            {
            return m_update_order[i];
            }
    private:
        unsigned int m_seed;                       //!< Random number seed
        std::vector<unsigned int> m_update_order; //!< Update order
    };

}; // end namespace detail

//! HPMC on systems of mono-disperse shapes
/*! Implement hard particle monte carlo for a single type of shape on the CPU.

    TODO: I need better documentation

    \ingroup hpmc_integrators
*/
template < class Shape >
class IntegratorHPMCMono : public IntegratorHPMC
    {
    public:
        //! Param type from the shape
        //! Each shape has a param_type member that contain
        //! shape-specific descriptors(radius, vertices, etc)
        typedef typename Shape::param_type param_type;

        //! Constructor
        IntegratorHPMCMono(std::shared_ptr<SystemDefinition> sysdef,
                      unsigned int seed);

        virtual ~IntegratorHPMCMono()
            {
            if (m_aabbs != NULL)
                free(m_aabbs);
            m_pdata->getBoxChangeSignal().template disconnect<IntegratorHPMCMono<Shape>, &IntegratorHPMCMono<Shape>::slotBoxChanged>(this);
            m_pdata->getParticleSortSignal().template disconnect<IntegratorHPMCMono<Shape>, &IntegratorHPMCMono<Shape>::slotSorted>(this);
            }

        virtual void printStats();

        virtual void resetStats();

        //! Take one timestep forward
        virtual void update(unsigned int timestep);

        //! Get the maximum particle diameter
        virtual Scalar getMaxCoreDiameter();

        //! Get the minimum particle diameter
        virtual OverlapReal getMinCoreDiameter();

        //! Set the pair parameters for a single type
        virtual void setParam(unsigned int typ, const param_type& param, bool update=true);

        //! Set the pair parameters for a single type
        // virtual void swapParams(GPUArray<param_type>& swp) { m_params.swap(swp); updateCellWidth(); }

        //! Set elements of the interaction matrix
        virtual void setOverlapChecks(unsigned int typi, unsigned int typj, bool check_overlaps);

        //! Set the external field for the integrator
        void setExternalField(std::shared_ptr< ExternalFieldMono<Shape> > external)
            {
            m_external = external;
            this->m_external_base = (ExternalField*)external.get();
            }

        //! Get a list of logged quantities
        virtual std::vector< std::string > getProvidedLogQuantities();

        //! Get the value of a logged quantity
        virtual Scalar getLogValue(const std::string& quantity, unsigned int timestep);

        //! Get the particle parameters
        virtual std::vector<param_type, managed_allocator<param_type> >& getParams()
            {
            return m_params;
            }

        //! Get the interaction matrix
        virtual const GPUArray<unsigned int>& getInteractionMatrix()
            {
            return m_overlaps;
            }

        //! Get the indexer for the interaction matrix
        virtual const Index2D& getOverlapIndexer()
            {
            return m_overlap_idx;
            }

        //! Count overlaps with the option to exit early at the first detected overlap
        virtual unsigned int countOverlaps(unsigned int timestep, bool early_exit);

        //! Count overlaps with the option to exit early at the first detected overlap, for the particle tags specified in first to last
        template <class IteratorType>
        unsigned int countOverlapsEx(unsigned int timestep, bool early_exit, IteratorType first, IteratorType last);

        //! Return a vector that is an unwrapped overlap map
        virtual std::vector<bool> mapOverlaps();

        //! Return a python list that is an unwrapped overlap map
        virtual pybind11::list PyMapOverlaps();

        //! Test overlap for a given pair of particle coordinates
        /*! \param type_i Type of first particle
            \param type_j Type of second particle
            \param rij Separation vector rj-ri
            \param qi Orientation quaternion of first particle
            \param qj Orientation quaternion of second particle
            \param use_images if true, take into account periodic boundary conditions
            \param exclude_self if true, exclude the self-image

            \returns true if particles overlap
         */
        virtual bool py_test_overlap(unsigned int type_i, unsigned int type_j,
            pybind11::list rij, pybind11::list qi, pybind11::list qj,
            bool use_images, bool exclude_self);

        //! Return the requested ghost layer width
        virtual Scalar getGhostLayerWidth(unsigned int)
            {
            Scalar ghost_width = m_nominal_width + m_extra_ghost_width;
            m_exec_conf->msg->notice(7) << "IntegratorHPMCMono: ghost layer width of " << ghost_width << std::endl;
            return ghost_width;
            }

        #ifdef ENABLE_MPI
        //! Return the requested communication flags for ghost particles
        virtual CommFlags getCommFlags(unsigned int)
            {
            CommFlags flags(0);
            flags[comm_flag::position] = 1;
            flags[comm_flag::tag] = 1;

            std::ostringstream o;
            o << "IntegratorHPMCMono: Requesting communication flags for pos tag ";
            if (m_hasOrientation)
                {
                flags[comm_flag::orientation] = 1;
                o << "orientation ";
                }

            if (m_patch)
                {
                flags[comm_flag::diameter] = 1;
                flags[comm_flag::charge] = 1;
                o << "diameter charge";
                }

            m_exec_conf->msg->notice(9) << o.str() << std::endl;
            return flags;
            }
        #endif

        //! Prepare for the run
        virtual void prepRun(unsigned int timestep)
            {
            // base class method
            IntegratorHPMC::prepRun(timestep);

                {
                // for p in params, if Shape dummy(q_dummy, params).hasOrientation() then m_hasOrientation=true
                m_hasOrientation = false;
                quat<Scalar> q(make_scalar4(1,0,0,0));
                for (unsigned int i=0; i < m_pdata->getNTypes(); i++)
                    {
                    Shape dummy(q, m_params[i]);
                    if (dummy.hasOrientation())
                        m_hasOrientation = true;
                    }
                }
            updateCellWidth(); // make sure the cell width is up-to-date and forces a rebuild of the AABB tree and image list

            communicate(true);
            }

        //! Communicate particles
        virtual void communicate(bool migrate)
            {
            // migrate and exchange particles
            #ifdef ENABLE_MPI
            if (m_comm)
                {
                // this is kludgy but necessary since we are calling the communications methods directly
                m_comm->setFlags(getCommFlags(0));

                if (migrate)
                    m_comm->migrateParticles();
                else
                    m_pdata->removeAllGhostParticles();

                m_comm->exchangeGhosts();

                m_aabb_tree_invalid = true;
                }
            #endif
            }

        //! Return true if anisotropic particles are present
        virtual bool hasOrientation() { return m_hasOrientation; }

        //! Compute the energy due to patch interactions
        /*! \param timestep the current time step
         * \returns the total patch energy
         */
        virtual float computePatchEnergy(unsigned int timestep);

        //! Build the AABB tree (if needed)
        const detail::AABBTree& buildAABBTree();

        //! Make list of image indices for boxes to check in small-box mode
        const std::vector<vec3<Scalar> >& updateImageList();

        //! Return list of integer shift vectors for periodic images
        const std::vector<int3>& getImageHKL()
            {
            updateImageList();
            return m_image_hkl;
            }

        //! Method to be called when number of types changes
        virtual void slotNumTypesChange();

        void invalidateAABBTree(){ m_aabb_tree_invalid = true; }

        //! Method that is called whenever the GSD file is written if connected to a GSD file.
        int slotWriteGSDState(gsd_handle&, std::string name) const;

        //! Method that is called whenever the GSD file is written if connected to a GSD file.
        int slotWriteGSDShapeSpec(gsd_handle&) const;

        //! Method that is called to connect to the gsd write state signal
        void connectGSDStateSignal(std::shared_ptr<GSDDumpWriter> writer, std::string name);

        //! Method that is called to connect to the gsd write shape signal
        void connectGSDShapeSpec(std::shared_ptr<GSDDumpWriter> writer);

        //! Method that is called to connect to the gsd write state signal
        bool restoreStateGSD(std::shared_ptr<GSDReader> reader, std::string name);

        std::vector<std::string> getTypeShapeMapping(const std::vector<param_type, managed_allocator<param_type> > &params) const
            {
            quat<Scalar> q(make_scalar4(1,0,0,0));
            std::vector<std::string> type_shape_mapping(params.size());
            for (unsigned int i = 0; i < type_shape_mapping.size(); i++)
                {
                Shape shape(q, params[i]);
                type_shape_mapping[i] = shape.getShapeSpec();
                }
            return type_shape_mapping;
            }

        pybind11::list getTypeShapesPy()
            {
            std::vector<std::string> type_shape_mapping = this->getTypeShapeMapping(this->m_params);
            pybind11::list type_shapes;
            for (unsigned int i = 0; i < type_shape_mapping.size(); i++)
                type_shapes.append(type_shape_mapping[i]);
            return type_shapes;
            }

    protected:
        std::vector<param_type, managed_allocator<param_type> > m_params;   //!< Parameters for each particle type on GPU
        GPUArray<unsigned int> m_overlaps;          //!< Interaction matrix (0/1) for overlap checks
        detail::UpdateOrder m_update_order;         //!< Update order
        bool m_image_list_is_initialized;                    //!< true if image list has been used
        bool m_image_list_valid;                             //!< image list is invalid if the box dimensions or particle parameters have changed.
        std::vector<vec3<Scalar> > m_image_list;             //!< List of potentially interacting simulation box images
        std::vector<int3> m_image_hkl;               //!< List of potentially interacting simulation box images (integer shifts)
        unsigned int m_image_list_rebuilds;                  //!< Number of times the image list has been rebuilt
        bool m_image_list_warning_issued;                    //!< True if the image list warning has been issued
        bool m_hkl_max_warning_issued;                       //!< True if the image list size warning has been issued
        bool m_hasOrientation;                               //!< true if there are any orientable particles in the system

        std::shared_ptr< ExternalFieldMono<Shape> > m_external;//!< External Field
        detail::AABBTree m_aabb_tree;               //!< Bounding volume hierarchy for overlap checks
        detail::AABB* m_aabbs;                      //!< list of AABBs, one per particle
        unsigned int m_aabbs_capacity;              //!< Capacity of m_aabbs list
        bool m_aabb_tree_invalid;                   //!< Flag if the aabb tree has been invalidated

        Scalar m_extra_image_width;                 //! Extra width to extend the image list

        Index2D m_overlap_idx;                      //!!< Indexer for interaction matrix

        //! Set the nominal width appropriate for looped moves
        virtual void updateCellWidth();

        //! Grow the m_aabbs list
        virtual void growAABBList(unsigned int N);

        //! Limit the maximum move distances
        virtual void limitMoveDistances();

        //! callback so that the box change signal can invalidate the image list
        virtual void slotBoxChanged()
            {
            m_image_list_valid = false;
            // changing the box does not necessarily invalidate the AABB tree - however, practically
            // anything that changes the box (i.e. NPT, box_resize) is also moving the particles,
            // so use it as a sign to rebuild the AABB tree
            m_aabb_tree_invalid = true;
            }

        //! callback so that the particle sort signal can invalidate the AABB tree
        virtual void slotSorted()
            {
            m_aabb_tree_invalid = true;
            }
    };

template <class Shape>
IntegratorHPMCMono<Shape>::IntegratorHPMCMono(std::shared_ptr<SystemDefinition> sysdef,
                                                   unsigned int seed)
            : IntegratorHPMC(sysdef, seed),
              m_update_order(seed+m_exec_conf->getRank(), m_pdata->getN()),
              m_image_list_is_initialized(false),
              m_image_list_valid(false),
              m_hasOrientation(true),
              m_extra_image_width(0.0)
    {
    // allocate the parameter storage
    m_params = std::vector<param_type, managed_allocator<param_type> >(m_pdata->getNTypes(), param_type(), managed_allocator<param_type>(m_exec_conf->isCUDAEnabled()));

    m_overlap_idx = Index2D(m_pdata->getNTypes());
    GPUArray<unsigned int> overlaps(m_overlap_idx.getNumElements(), m_exec_conf);
    m_overlaps.swap(overlaps);
    ArrayHandle<unsigned int> h_overlaps(m_overlaps, access_location::host, access_mode::readwrite);
    for(unsigned int i = 0; i < m_overlap_idx.getNumElements(); i++)
        {
        h_overlaps.data[i] = 1; // Assume we want to check overlaps.
        }

    // Connect to the BoxChange signal
    m_pdata->getBoxChangeSignal().template connect<IntegratorHPMCMono<Shape>, &IntegratorHPMCMono<Shape>::slotBoxChanged>(this);
    m_pdata->getParticleSortSignal().template connect<IntegratorHPMCMono<Shape>, &IntegratorHPMCMono<Shape>::slotSorted>(this);

    m_image_list_rebuilds = 0;
    m_image_list_warning_issued = false;
    m_hkl_max_warning_issued = false;

    m_aabbs = NULL;
    m_aabbs_capacity = 0;
    m_aabb_tree_invalid = true;
    }


template<class Shape>
std::vector< std::string > IntegratorHPMCMono<Shape>::getProvidedLogQuantities()
    {
    // start with the integrator provided quantities
    std::vector< std::string > result = IntegratorHPMC::getProvidedLogQuantities();
    // then add ours
    if(m_patch)
        {
        result.push_back("hpmc_patch_energy");
        result.push_back("hpmc_patch_rcut");
        }

    return result;
    }

template<class Shape>
Scalar IntegratorHPMCMono<Shape>::getLogValue(const std::string& quantity, unsigned int timestep)
    {
    if (quantity == "hpmc_patch_energy")
        {
        if (m_patch)
            {
            return computePatchEnergy(timestep);
            }
        else
            {
            this->m_exec_conf->msg->error() << "No patch enabled:" << quantity << " not registered." << std::endl;
            throw std::runtime_error("Error getting log value");
            }
        }
    else if (quantity == "hpmc_patch_rcut")
        {
        if (m_patch)
            {
            return (Scalar)m_patch->getRCut();
            }
        else
            {
            this->m_exec_conf->msg->error() << "No patch enabled:" << quantity << " not registered." << std::endl;
            throw std::runtime_error("Error getting log value");
            }
        }
    else
        {
        //nothing found -> pass on to integrator
        return IntegratorHPMC::getLogValue(quantity, timestep);
        }
    }

template <class Shape>
void IntegratorHPMCMono<Shape>::printStats()
    {
    IntegratorHPMC::printStats();

    /*unsigned int max_height = 0;
    unsigned int total_height = 0;

    for (unsigned int i = 0; i < m_pdata->getN(); i++)
        {
        unsigned int height = m_aabb_tree.height(i);
        if (height > max_height)
            max_height = height;
        total_height += height;
        }

    m_exec_conf->msg->notice(2) << "Avg AABB tree height: " << total_height / Scalar(m_pdata->getN()) << std::endl;
    m_exec_conf->msg->notice(2) << "Max AABB tree height: " << max_height << std::endl;*/
    }

template <class Shape>
void IntegratorHPMCMono<Shape>::resetStats()
    {
    IntegratorHPMC::resetStats();
    }

template <class Shape>
void IntegratorHPMCMono<Shape>::slotNumTypesChange()
    {
    // call parent class method
    IntegratorHPMC::slotNumTypesChange();

    // re-allocate the parameter storage
    m_params.resize(m_pdata->getNTypes());

    // skip the reallocation if the number of types does not change
    // this keeps old potential coefficients when restoring a snapshot
    // it will result in invalid coefficients if the snapshot has a different type id -> name mapping
    if (m_pdata->getNTypes() == m_overlap_idx.getW())
        return;

    // re-allocate overlap interaction matrix
    m_overlap_idx = Index2D(m_pdata->getNTypes());

    GPUArray<unsigned int> overlaps(m_overlap_idx.getNumElements(), m_exec_conf);
    m_overlaps.swap(overlaps);

    updateCellWidth();
    }

template <class Shape>
void IntegratorHPMCMono<Shape>::update(unsigned int timestep)
    {
    m_exec_conf->msg->notice(10) << "HPMCMono update: " << timestep << std::endl;
    IntegratorHPMC::update(timestep);

    // get needed vars
    ArrayHandle<hpmc_counters_t> h_counters(m_count_total, access_location::host, access_mode::readwrite);
    hpmc_counters_t& counters = h_counters.data[0];
    const BoxDim& box = m_pdata->getBox();
    unsigned int ndim = this->m_sysdef->getNDimensions();

    #ifdef ENABLE_MPI
    // compute the width of the active region
    Scalar3 npd = box.getNearestPlaneDistance();
    Scalar3 ghost_fraction = m_nominal_width / npd;
    #endif

    // Shuffle the order of particles for this step
    m_update_order.resize(m_pdata->getN());
    m_update_order.shuffle(timestep);

    // update the AABB Tree
    buildAABBTree();
    // limit m_d entries so that particles cannot possibly wander more than one box image in one time step
    limitMoveDistances();
    // update the image list
    updateImageList();

    if (this->m_prof) this->m_prof->push(this->m_exec_conf, "HPMC update");

    if( m_external ) // I think we need this here otherwise I don't think it will get called.
        {
        m_external->compute(timestep);
        }

    // access interaction matrix
    ArrayHandle<unsigned int> h_overlaps(m_overlaps, access_location::host, access_mode::read);

    // loop over local particles nselect times
    for (unsigned int i_nselect = 0; i_nselect < m_nselect; i_nselect++)
        {
        // access particle data and system box
        ArrayHandle<Scalar4> h_postype(m_pdata->getPositions(), access_location::host, access_mode::readwrite);
        ArrayHandle<Scalar4> h_orientation(m_pdata->getOrientationArray(), access_location::host, access_mode::readwrite);
        ArrayHandle<Scalar> h_diameter(m_pdata->getDiameters(), access_location::host, access_mode::read);
        ArrayHandle<Scalar> h_charge(m_pdata->getCharges(), access_location::host, access_mode::read);

        //access move sizes
        ArrayHandle<Scalar> h_d(m_d, access_location::host, access_mode::read);
        ArrayHandle<Scalar> h_a(m_a, access_location::host, access_mode::read);

        // loop through N particles in a shuffled order
        for (unsigned int cur_particle = 0; cur_particle < m_pdata->getN(); cur_particle++)
            {
            unsigned int i = m_update_order[cur_particle];

            // read in the current position and orientation
            Scalar4 postype_i = h_postype.data[i];
            Scalar4 orientation_i = h_orientation.data[i];
            vec3<Scalar> pos_i = vec3<Scalar>(postype_i);

            #ifdef ENABLE_MPI
            if (m_comm)
                {
                // only move particle if active
                if (!isActive(make_scalar3(postype_i.x, postype_i.y, postype_i.z), box, ghost_fraction))
                    continue;
                }
            #endif

            // make a trial move for i
            hoomd::RandomGenerator rng_i(hoomd::RNGIdentifier::HPMCMonoTrialMove, m_seed, i, m_exec_conf->getRank()*m_nselect + i_nselect, timestep);
            int typ_i = __scalar_as_int(postype_i.w);
            Shape shape_i(quat<Scalar>(orientation_i), m_params[typ_i]);
            unsigned int move_type_select = hoomd::UniformIntDistribution(0xffff)(rng_i);
            bool move_type_translate = !shape_i.hasOrientation() || (move_type_select < m_move_ratio);

            Shape shape_old(quat<Scalar>(orientation_i), m_params[typ_i]);
            vec3<Scalar> pos_old = pos_i;

            if (move_type_translate)
                {
                // skip if no overlap check is required
                if (h_d.data[typ_i] == 0.0)
                    {
                    if (!shape_i.ignoreStatistics())
                        counters.translate_accept_count++;
                    continue;
                    }

                move_translate(pos_i, rng_i, h_d.data[typ_i], ndim);

                #ifdef ENABLE_MPI
                if (m_comm)
                    {
                    // check if particle has moved into the ghost layer, and skip if it is
                    if (!isActive(vec_to_scalar3(pos_i), box, ghost_fraction))
                        continue;
                    }
                #endif
                }
            else
                {
                if (h_a.data[typ_i] == 0.0)
                    {
                    if (!shape_i.ignoreStatistics())
                        counters.rotate_accept_count++;
                    continue;
                    }

                move_rotate(shape_i.orientation, rng_i, h_a.data[typ_i], ndim);
                }


            bool overlap=false;
            OverlapReal r_cut_patch = 0;

            if (m_patch && !m_patch_log)
                {
                r_cut_patch = m_patch->getRCut() + 0.5*m_patch->getAdditiveCutoff(typ_i);
                }

            // subtract minimum AABB extent from search radius
            OverlapReal R_query = std::max(shape_i.getCircumsphereDiameter()/OverlapReal(2.0),
                r_cut_patch-getMinCoreDiameter()/(OverlapReal)2.0);
            detail::AABB aabb_i_local = detail::AABB(vec3<Scalar>(0,0,0),R_query);

            // patch + field interaction deltaU
            double patch_field_energy_diff = 0;

            // check for overlaps with neighboring particle's positions (also calculate the new energy)
            // All image boxes (including the primary)
            const unsigned int n_images = m_image_list.size();
            for (unsigned int cur_image = 0; cur_image < n_images; cur_image++)
                {
                vec3<Scalar> pos_i_image = pos_i + m_image_list[cur_image];
                detail::AABB aabb = aabb_i_local;
                aabb.translate(pos_i_image);

                // stackless search
                for (unsigned int cur_node_idx = 0; cur_node_idx < m_aabb_tree.getNumNodes(); cur_node_idx++)
                    {
                    if (detail::overlap(m_aabb_tree.getNodeAABB(cur_node_idx), aabb))
                        {
                        if (m_aabb_tree.isNodeLeaf(cur_node_idx))
                            {
                            for (unsigned int cur_p = 0; cur_p < m_aabb_tree.getNodeNumParticles(cur_node_idx); cur_p++)
                                {
                                // read in its position and orientation
                                unsigned int j = m_aabb_tree.getNodeParticle(cur_node_idx, cur_p);

                                Scalar4 postype_j;
                                Scalar4 orientation_j;

                                // handle j==i situations
                                if ( j != i )
                                    {
                                    // load the position and orientation of the j particle
                                    postype_j = h_postype.data[j];
                                    orientation_j = h_orientation.data[j];
                                    }
                                else
                                    {
                                    if (cur_image == 0)
                                        {
                                        // in the first image, skip i == j
                                        continue;
                                        }
                                    else
                                        {
                                        // If this is particle i and we are in an outside image, use the translated position and orientation
                                        postype_j = make_scalar4(pos_i.x, pos_i.y, pos_i.z, postype_i.w);
                                        orientation_j = quat_to_scalar4(shape_i.orientation);
                                        }
                                    }

                                // put particles in coordinate system of particle i
                                vec3<Scalar> r_ij = vec3<Scalar>(postype_j) - pos_i_image;

                                unsigned int typ_j = __scalar_as_int(postype_j.w);
                                Shape shape_j(quat<Scalar>(orientation_j), m_params[typ_j]);

                                Scalar rcut = 0.0;
                                if (m_patch)
                                    rcut = r_cut_patch + 0.5 * m_patch->getAdditiveCutoff(typ_j);

                                counters.overlap_checks++;
                                if (h_overlaps.data[m_overlap_idx(typ_i, typ_j)]
                                    && check_circumsphere_overlap(r_ij, shape_i, shape_j)
                                    && test_overlap(r_ij, shape_i, shape_j, counters.overlap_err_count))
                                    {
                                    overlap = true;
                                    break;
                                    }
                                else if (m_patch && !m_patch_log && dot(r_ij,r_ij) <= rcut*rcut) // If there is no overlap and m_patch is not NULL, calculate energy
                                    {
                                    // deltaU = U_old - U_new: subtract energy of new configuration
                                    patch_field_energy_diff -= m_patch->energy(r_ij, typ_i,
                                                               quat<float>(shape_i.orientation),
                                                               h_diameter.data[i],
                                                               h_charge.data[i],
                                                               typ_j,
                                                               quat<float>(orientation_j),
                                                               h_diameter.data[j],
                                                               h_charge.data[j]
                                                               );
                                    }
                                }
                            }
                        }
                    else
                        {
                        // skip ahead
                        cur_node_idx += m_aabb_tree.getNodeSkip(cur_node_idx);
                        }

                    if (overlap)
                        break;
                    }  // end loop over AABB nodes

                if (overlap)
                    break;
                } // end loop over images

            // calculate old patch energy only if m_patch not NULL and no overlaps
            if (m_patch && !m_patch_log && !overlap)
                {
                for (unsigned int cur_image = 0; cur_image < n_images; cur_image++)
                    {
                    vec3<Scalar> pos_i_image = pos_old + m_image_list[cur_image];
                    detail::AABB aabb = aabb_i_local;
                    aabb.translate(pos_i_image);

                    // stackless search
                    for (unsigned int cur_node_idx = 0; cur_node_idx < m_aabb_tree.getNumNodes(); cur_node_idx++)
                        {
                        if (detail::overlap(m_aabb_tree.getNodeAABB(cur_node_idx), aabb))
                            {
                            if (m_aabb_tree.isNodeLeaf(cur_node_idx))
                                {
                                for (unsigned int cur_p = 0; cur_p < m_aabb_tree.getNodeNumParticles(cur_node_idx); cur_p++)
                                    {
                                    // read in its position and orientation
                                    unsigned int j = m_aabb_tree.getNodeParticle(cur_node_idx, cur_p);

                                    Scalar4 postype_j;
                                    Scalar4 orientation_j;

                                    // handle j==i situations
                                    if ( j != i )
                                        {
                                        // load the position and orientation of the j particle
                                        postype_j = h_postype.data[j];
                                        orientation_j = h_orientation.data[j];
                                        }
                                    else
                                        {
                                        if (cur_image == 0)
                                            {
                                            // in the first image, skip i == j
                                            continue;
                                            }
                                        else
                                            {
                                            // If this is particle i and we are in an outside image, use the translated position and orientation
                                            postype_j = make_scalar4(pos_old.x, pos_old.y, pos_old.z, postype_i.w);
                                            orientation_j = quat_to_scalar4(shape_old.orientation);
                                            }
                                        }

                                    // put particles in coordinate system of particle i
                                    vec3<Scalar> r_ij = vec3<Scalar>(postype_j) - pos_i_image;
                                    unsigned int typ_j = __scalar_as_int(postype_j.w);
                                    Shape shape_j(quat<Scalar>(orientation_j), m_params[typ_j]);

                                    Scalar rcut = r_cut_patch + 0.5 * m_patch->getAdditiveCutoff(typ_j);

                                    // deltaU = U_old - U_new: add energy of old configuration
                                    if (dot(r_ij,r_ij) <= rcut*rcut)
                                        patch_field_energy_diff += m_patch->energy(r_ij,
                                                                   typ_i,
                                                                   quat<float>(orientation_i),
                                                                   h_diameter.data[i],
                                                                   h_charge.data[i],
                                                                   typ_j,
                                                                   quat<float>(orientation_j),
                                                                   h_diameter.data[j],
                                                                   h_charge.data[j]);
                                    }
                                }
                            }
                        else
                            {
                            // skip ahead
                            cur_node_idx += m_aabb_tree.getNodeSkip(cur_node_idx);
                            }
                        }  // end loop over AABB nodes
                    } // end loop over images
                } // end if (m_patch)

            // Add external energetic contribution
            if (m_external)
                {
                patch_field_energy_diff -= m_external->energydiff(i, pos_old, shape_old, pos_i, shape_i);
                }

            // If no overlaps and Metropolis criterion is met, accept
            // trial move and update positions  and/or orientations.
            if (!overlap && hoomd::detail::generate_canonical<double>(rng_i) < slow::exp(patch_field_energy_diff))
                {
                // increment accept counter and assign new position
                if (!shape_i.ignoreStatistics())
                    {
                    if (move_type_translate)
                        counters.translate_accept_count++;
                    else
                        counters.rotate_accept_count++;
                    }

                // update the position of the particle in the tree for future updates
                detail::AABB aabb = aabb_i_local;
                aabb.translate(pos_i);
                m_aabb_tree.update(i, aabb);

                // update position of particle
                h_postype.data[i] = make_scalar4(pos_i.x,pos_i.y,pos_i.z,postype_i.w);

                if (shape_i.hasOrientation())
                    {
                    h_orientation.data[i] = quat_to_scalar4(shape_i.orientation);
                    }
                }
            else
                {
                if (!shape_i.ignoreStatistics())
                    {
                    // increment reject counter
                    if (move_type_translate)
                        counters.translate_reject_count++;
                    else
                        counters.rotate_reject_count++;
                    }
                }
            } // end loop over all particles
        } // end loop over nselect

        {
        ArrayHandle<Scalar4> h_postype(m_pdata->getPositions(), access_location::host, access_mode::readwrite);
        ArrayHandle<int3> h_image(m_pdata->getImages(), access_location::host, access_mode::readwrite);
        // wrap particles back into box
        for (unsigned int i = 0; i < m_pdata->getN(); i++)
            {
            box.wrap(h_postype.data[i], h_image.data[i]);
            }
        }

    // perform the grid shift
    #ifdef ENABLE_MPI
    if (m_comm)
        {
        ArrayHandle<Scalar4> h_postype(m_pdata->getPositions(), access_location::host, access_mode::readwrite);
        ArrayHandle<int3> h_image(m_pdata->getImages(), access_location::host, access_mode::readwrite);

        // precalculate the grid shift
        hoomd::RandomGenerator rng(hoomd::RNGIdentifier::HPMCMonoShift, this->m_seed, timestep);
        Scalar3 shift = make_scalar3(0,0,0);
        hoomd::UniformDistribution<Scalar> uniform(-m_nominal_width/Scalar(2.0),m_nominal_width/Scalar(2.0));
        shift.x = uniform(rng);
        shift.y = uniform(rng);
        if (this->m_sysdef->getNDimensions() == 3)
            {
            shift.z = uniform(rng);
            }
        for (unsigned int i = 0; i < m_pdata->getN(); i++)
            {
            // read in the current position and orientation
            Scalar4 postype_i = h_postype.data[i];
            vec3<Scalar> r_i = vec3<Scalar>(postype_i); // translation from local to global coordinates
            r_i += vec3<Scalar>(shift);
            h_postype.data[i] = vec_to_scalar4(r_i, postype_i.w);
            box.wrap(h_postype.data[i], h_image.data[i]);
            }
        this->m_pdata->translateOrigin(shift);
        }
    #endif

    if (this->m_prof) this->m_prof->pop(this->m_exec_conf);

    // migrate and exchange particles
    communicate(true);

    // all particle have been moved, the aabb tree is now invalid
    m_aabb_tree_invalid = true;
    }


/*
    NOTE: This is a major hack that should be thought through way more.
    We can fix this later the main thing we want to do is get a working prototype
    IteratorType must be a random access iterator.
*/
template <class Shape>
template <class IteratorType>
inline unsigned int IntegratorHPMCMono<Shape>::countOverlapsEx(unsigned int timestep, bool early_exit, IteratorType first, IteratorType last)
    {
    unsigned int overlap_count = 0;
    unsigned int err_count = 0;

    m_exec_conf->msg->notice(10) << "HPMCMono count overlaps: " << timestep << std::endl;

    if (!m_past_first_run)
        {
        m_exec_conf->msg->error() << "count_overlaps only works after a run() command" << std::endl;
        throw std::runtime_error("Error communicating in count_overlaps");
        }

    // build an up to date AABB tree
    buildAABBTree();
    // update the image list
    updateImageList();

    if (this->m_prof) this->m_prof->push(this->m_exec_conf, "HPMC count overlaps");

    // access particle data and system box
    ArrayHandle<Scalar4> h_postype(m_pdata->getPositions(), access_location::host, access_mode::read);
    ArrayHandle<Scalar4> h_orientation(m_pdata->getOrientationArray(), access_location::host, access_mode::read);
    ArrayHandle<unsigned int> h_tag(m_pdata->getTags(), access_location::host, access_mode::read);
    ArrayHandle<unsigned int> h_rtags(m_pdata->getRTags(), access_location::host, access_mode::read);

    // access parameters and interaction matrix
    ArrayHandle<unsigned int> h_overlaps(m_overlaps, access_location::host, access_mode::read);

    bool bTags = std::distance(first, last) != 0;
    unsigned int N = bTags ? std::distance(first, last) : m_pdata->getN();
    std::vector<bool> membership(m_pdata->getNGlobal(), !bTags);
    IteratorType first__ = first;
    while(first != last) membership[*first++] = true;
    first = first__;
    // Loop over all particles or the particles specified by the iterators
    for (unsigned int j = 0; j < N; j++)
        {
        unsigned int i = bTags ? h_rtags.data[*first++] : j;
        if (i >= m_pdata->getN()) // not owned by this processor.
            continue;
        // read in the current position and orientation
        Scalar4 postype_i = h_postype.data[i];
        Scalar4 orientation_i = h_orientation.data[i];
        unsigned int typ_i = __scalar_as_int(postype_i.w);
        Shape shape_i(quat<Scalar>(orientation_i), m_params[typ_i]);
        vec3<Scalar> pos_i = vec3<Scalar>(postype_i);

        // Check particle against AABB tree for neighbors
        detail::AABB aabb_i_local = shape_i.getAABB(vec3<Scalar>(0,0,0));

        const unsigned int n_images = m_image_list.size();
        for (unsigned int cur_image = 0; cur_image < n_images; cur_image++)
            {
            vec3<Scalar> pos_i_image = pos_i + m_image_list[cur_image];
            detail::AABB aabb = aabb_i_local;
            aabb.translate(pos_i_image);

            // stackless search
            for (unsigned int cur_node_idx = 0; cur_node_idx < m_aabb_tree.getNumNodes(); cur_node_idx++)
                {
                if (detail::overlap(m_aabb_tree.getNodeAABB(cur_node_idx), aabb))
                    {
                    if (m_aabb_tree.isNodeLeaf(cur_node_idx))
                        {
                        for (unsigned int cur_p = 0; cur_p < m_aabb_tree.getNodeNumParticles(cur_node_idx); cur_p++)
                            {
                            // read in its position and orientation
                            unsigned int j = m_aabb_tree.getNodeParticle(cur_node_idx, cur_p);

                            // skip i==j in the 0 image
                            if (cur_image == 0 && i == j)
                                continue;

                            Scalar4 postype_j = h_postype.data[j];
                            Scalar4 orientation_j = h_orientation.data[j];

                            // put particles in coordinate system of particle i
                            vec3<Scalar> r_ij = vec3<Scalar>(postype_j) - pos_i_image;

                            unsigned int typ_j = __scalar_as_int(postype_j.w);
                            Shape shape_j(quat<Scalar>(orientation_j), m_params[typ_j]);
                            if ( (!membership[h_tag.data[j]] || h_tag.data[i] <= h_tag.data[j])
                                && h_overlaps.data[m_overlap_idx(typ_i,typ_j)]
                                && check_circumsphere_overlap(r_ij, shape_i, shape_j)
                                && test_overlap(r_ij, shape_i, shape_j, err_count)
                                && test_overlap(-r_ij, shape_j, shape_i, err_count))
                                {
                                overlap_count++;
                                if (early_exit)
                                    {
                                    // exit early from loop over neighbor particles
                                    break;
                                    }
                                }
                            }
                        }
                    }
                else
                    {
                    // skip ahead
                    cur_node_idx += m_aabb_tree.getNodeSkip(cur_node_idx);
                    }

                if (overlap_count && early_exit)
                    {
                    break;
                    }
                } // end loop over AABB nodes

            if (overlap_count && early_exit)
                {
                break;
                }
            } // end loop over images

        if (overlap_count && early_exit)
            {
            break;
            }
        } // end loop over particles

    if (this->m_prof) this->m_prof->pop(this->m_exec_conf);

    #ifdef ENABLE_MPI
    if (this->m_pdata->getDomainDecomposition())
        {
        MPI_Allreduce(MPI_IN_PLACE, &overlap_count, 1, MPI_UNSIGNED, MPI_SUM, m_exec_conf->getMPICommunicator());
        if (early_exit && overlap_count > 1)
            overlap_count = 1;
        }
    #endif

    return overlap_count;
    }

/*! \param timestep current step
    \param early_exit exit at first overlap found if true
    \returns number of overlaps if early_exit=false, 1 if early_exit=true
*/
template <class Shape>
unsigned int IntegratorHPMCMono<Shape>::countOverlaps(unsigned int timestep, bool early_exit)
    {
    return countOverlapsEx<unsigned int*>(timestep, early_exit, nullptr, nullptr);
    }

template<class Shape>
float IntegratorHPMCMono<Shape>::computePatchEnergy(unsigned int timestep)
    {
    // sum up in double precision
    double energy = 0.0;

    // return if nothing to do
    if (!m_patch) return energy;

    m_exec_conf->msg->notice(10) << "HPMC compute patch energy: " << timestep << std::endl;

    if (!m_past_first_run)
        {
        m_exec_conf->msg->error() << "get_patch_energy only works after a run() command" << std::endl;
        throw std::runtime_error("Error communicating in count_overlaps");
        }

    // build an up to date AABB tree
    buildAABBTree();
    // update the image list
    updateImageList();

    if (this->m_prof) this->m_prof->push(this->m_exec_conf, "HPMC compute patch energy");

    // access particle data and system box
    ArrayHandle<Scalar4> h_postype(m_pdata->getPositions(), access_location::host, access_mode::read);
    ArrayHandle<Scalar4> h_orientation(m_pdata->getOrientationArray(), access_location::host, access_mode::read);
    ArrayHandle<Scalar> h_diameter(m_pdata->getDiameters(), access_location::host, access_mode::read);
    ArrayHandle<Scalar> h_charge(m_pdata->getCharges(), access_location::host, access_mode::read);
    ArrayHandle<unsigned int> h_tag(m_pdata->getTags(), access_location::host, access_mode::read);

    // access parameters and interaction matrix
    ArrayHandle<unsigned int> h_overlaps(m_overlaps, access_location::host, access_mode::read);

    // Loop over all particles
    #ifdef ENABLE_TBB
    energy = tbb::parallel_reduce(tbb::blocked_range<unsigned int>(0, m_pdata->getN()),
        0.0f,
        [&](const tbb::blocked_range<unsigned int>& r, float energy)->float {
        for (unsigned int i = r.begin(); i != r.end(); ++i)
    #else
    for (unsigned int i = 0; i < m_pdata->getN(); i++)
    #endif
        {
        // read in the current position and orientation
        Scalar4 postype_i = h_postype.data[i];
        Scalar4 orientation_i = h_orientation.data[i];
        unsigned int typ_i = __scalar_as_int(postype_i.w);
        Shape shape_i(quat<Scalar>(orientation_i), m_params[typ_i]);
        vec3<Scalar> pos_i = vec3<Scalar>(postype_i);

        Scalar d_i = h_diameter.data[i];
        Scalar charge_i = h_charge.data[i];

        // the cut-off
        float r_cut = m_patch->getRCut() + 0.5*m_patch->getAdditiveCutoff(typ_i);

        // subtract minimum AABB extent from search radius
        OverlapReal R_query = std::max(shape_i.getCircumsphereDiameter()/OverlapReal(2.0),
            r_cut-getMinCoreDiameter()/(OverlapReal)2.0);
        detail::AABB aabb_i_local = detail::AABB(vec3<Scalar>(0,0,0),R_query);

        const unsigned int n_images = m_image_list.size();
        for (unsigned int cur_image = 0; cur_image < n_images; cur_image++)
            {
            vec3<Scalar> pos_i_image = pos_i + m_image_list[cur_image];
            detail::AABB aabb = aabb_i_local;
            aabb.translate(pos_i_image);

            // stackless search
            for (unsigned int cur_node_idx = 0; cur_node_idx < m_aabb_tree.getNumNodes(); cur_node_idx++)
                {
                if (detail::overlap(m_aabb_tree.getNodeAABB(cur_node_idx), aabb))
                    {
                    if (m_aabb_tree.isNodeLeaf(cur_node_idx))
                        {
                        for (unsigned int cur_p = 0; cur_p < m_aabb_tree.getNodeNumParticles(cur_node_idx); cur_p++)
                            {
                            // read in its position and orientation
                            unsigned int j = m_aabb_tree.getNodeParticle(cur_node_idx, cur_p);

                            // skip i==j in the 0 image
                            if (cur_image == 0 && i == j)
                                continue;

                            Scalar4 postype_j = h_postype.data[j];
                            Scalar4 orientation_j = h_orientation.data[j];
                            Scalar d_j = h_diameter.data[j];
                            Scalar charge_j = h_charge.data[j];

                            // put particles in coordinate system of particle i
                            vec3<Scalar> r_ij = vec3<Scalar>(postype_j) - pos_i_image;

                            unsigned int typ_j = __scalar_as_int(postype_j.w);
                            Shape shape_j(quat<Scalar>(orientation_j), m_params[typ_j]);

                            // count unique pairs within range
                            Scalar rcut_ij = r_cut + 0.5*m_patch->getAdditiveCutoff(typ_j);

                            if (h_tag.data[i] <= h_tag.data[j] && dot(r_ij,r_ij) <= rcut_ij*rcut_ij)
                                {
                                energy += m_patch->energy(r_ij,
                                       typ_i,
                                       quat<float>(orientation_i),
                                       d_i,
                                       charge_i,
                                       typ_j,
                                       quat<float>(orientation_j),
                                       d_j,
                                       charge_j);
                                }
                            }
                        }
                    }
                else
                    {
                    // skip ahead
                    cur_node_idx += m_aabb_tree.getNodeSkip(cur_node_idx);
                    }

                } // end loop over AABB nodes
            } // end loop over images
        } // end loop over particles
    #ifdef ENABLE_TBB
    return energy;
    }, [](float x, float y)->float { return x+y; } );
    #endif

    if (this->m_prof) this->m_prof->pop(this->m_exec_conf);

    #ifdef ENABLE_MPI
    if (this->m_pdata->getDomainDecomposition())
        {
        MPI_Allreduce(MPI_IN_PLACE, &energy, 1, MPI_DOUBLE, MPI_SUM, m_exec_conf->getMPICommunicator());
        }
    #endif

    return energy;
    }


template <class Shape>
Scalar IntegratorHPMCMono<Shape>::getMaxCoreDiameter()
    {
    // for each type, create a temporary shape and return the maximum diameter
    OverlapReal maxD = OverlapReal(0.0);
    for (unsigned int typ = 0; typ < this->m_pdata->getNTypes(); typ++)
        {
        Shape temp(quat<Scalar>(), m_params[typ]);
        maxD = std::max(maxD, temp.getCircumsphereDiameter());
        }

    return maxD;
    }

template <class Shape>
OverlapReal IntegratorHPMCMono<Shape>::getMinCoreDiameter()
    {
    // for each type, create a temporary shape and return the minimum diameter
    OverlapReal minD = OverlapReal(0.0);
    for (unsigned int typ = 0; typ < this->m_pdata->getNTypes(); typ++)
        {
        Shape temp(quat<Scalar>(), m_params[typ]);
        minD = std::min(minD, temp.getCircumsphereDiameter());
        }

    if (m_patch)
        {
        OverlapReal max_extent = 0.0;
        for (unsigned int typ =0; typ < this->m_pdata->getNTypes(); typ++)
            max_extent = std::max(max_extent, (OverlapReal) m_patch->getAdditiveCutoff(typ));
        minD = std::max((OverlapReal) 0.0, minD-max_extent);
        }

    return minD;
    }

template <class Shape>
void IntegratorHPMCMono<Shape>::setParam(unsigned int typ,  const param_type& param, bool update)
    {
    // validate input
    if (typ >= this->m_pdata->getNTypes())
        {
        this->m_exec_conf->msg->error() << "integrate.mode_hpmc_?." << /*evaluator::getName() <<*/ ": Trying to set pair params for a non existent type! "
                  << typ << std::endl;
        throw std::runtime_error("Error setting parameters in IntegratorHPMCMono");
        }

    // need to scope this because updateCellWidth will access it
        {
        // update the parameter for this type
        m_exec_conf->msg->notice(7) << "setParam : " << typ << std::endl;
        m_params[typ] = param;
        }

    if(update)
        {
        updateCellWidth();
        }
    }

template <class Shape>
void IntegratorHPMCMono<Shape>::setOverlapChecks(unsigned int typi, unsigned int typj, bool check_overlaps)
    {
    // validate input
    if (typi >= this->m_pdata->getNTypes())
        {
        this->m_exec_conf->msg->error() << "integrate.mode_hpmc_?." << /*evaluator::getName() <<*/ ": Trying to set interaction matrix for a non existent type! "
                  << typi << std::endl;
        throw std::runtime_error("Error setting interaction matrix in IntegratorHPMCMono");
        }

    if (typj >= this->m_pdata->getNTypes())
        {
        this->m_exec_conf->msg->error() << "integrate.mode_hpmc_?." << /*evaluator::getName() <<*/ ": Trying to set interaction matrix for a non existent type! "
                  << typj << std::endl;
        throw std::runtime_error("Error setting interaction matrix in IntegratorHPMCMono");
        }

    // update the parameter for this type
    m_exec_conf->msg->notice(7) << "setOverlapChecks : " << typi << " " << typj << " " << check_overlaps << std::endl;
    ArrayHandle<unsigned int> h_overlaps(m_overlaps, access_location::host, access_mode::readwrite);
    h_overlaps.data[m_overlap_idx(typi,typj)] = check_overlaps;
    h_overlaps.data[m_overlap_idx(typj,typi)] = check_overlaps;
    }

//! Calculate a list of box images within interaction range of the simulation box, innermost first
template <class Shape>
inline const std::vector<vec3<Scalar> >& IntegratorHPMCMono<Shape>::updateImageList()
    {
    // cancel if the image list is up to date
    if (m_image_list_valid)
        return m_image_list;

    // triclinic boxes have 4 linearly independent body diagonals
    // box_circumsphere = max(body_diagonals)
    // range = getMaxCoreDiameter() + box_circumsphere
    // while still adding images, examine successively larger blocks of images, checking the outermost against range

    if (m_prof) m_prof->push(m_exec_conf, "HPMC image list");

    unsigned int ndim = m_sysdef->getNDimensions();

    m_image_list_valid = true;
    m_image_list_is_initialized = true;
    m_image_list.clear();
    m_image_hkl.clear();
    m_image_list_rebuilds++;

    // Get box vectors
    const BoxDim& box = m_pdata->getGlobalBox();
    vec3<Scalar> e1 = vec3<Scalar>(box.getLatticeVector(0));
    vec3<Scalar> e2 = vec3<Scalar>(box.getLatticeVector(1));
    // 2D simulations don't necessarily have a zero-size z-dimension, but it is convenient for us if we assume one.
    vec3<Scalar> e3(0,0,0);
    if (ndim == 3)
        e3 = vec3<Scalar>(box.getLatticeVector(2));

    // Maximum interaction range is the sum of the system box circumsphere diameter and the max particle circumsphere diameter and move distance
    Scalar range = 0.0f;
    // Try four linearly independent body diagonals and find the longest
    vec3<Scalar> body_diagonal;
    body_diagonal = e1 - e2 - e3;
    range = detail::max(range, dot(body_diagonal, body_diagonal));
    body_diagonal = e1 - e2 + e3;
    range = detail::max(range, dot(body_diagonal, body_diagonal));
    body_diagonal = e1 + e2 - e3;
    range = detail::max(range, dot(body_diagonal, body_diagonal));
    body_diagonal = e1 + e2 + e3;
    range = detail::max(range, dot(body_diagonal, body_diagonal));
    range = fast::sqrt(range);

    Scalar max_trans_d_and_diam(0.0);
        {
        // access the type parameters
        ArrayHandle<Scalar> h_d(m_d, access_location::host, access_mode::read);

       // for each type, create a temporary shape and return the maximum sum of diameter and move size
        for (unsigned int typ = 0; typ < this->m_pdata->getNTypes(); typ++)
            {
            Shape temp(quat<Scalar>(), m_params[typ]);

            Scalar r_cut_patch(0.0);
            if (m_patch)
                {
                r_cut_patch = (Scalar)m_patch->getRCut() + m_patch->getAdditiveCutoff(typ);
                }

            Scalar range_i = detail::max((Scalar)temp.getCircumsphereDiameter(),r_cut_patch);
            max_trans_d_and_diam = detail::max(max_trans_d_and_diam, range_i+Scalar(m_nselect)*h_d.data[typ]);
            }
        }

    range += max_trans_d_and_diam;

    // add any extra requested width
    range += m_extra_image_width;

    Scalar range_sq = range*range;

    // initialize loop
    int3 hkl;
    bool added_images = true;
    int hkl_max = 0;
    const int crazybig = 30;
    while (added_images == true)
        {
        added_images = false;

        int x_max = hkl_max;
        int y_max = hkl_max;
        int z_max = 0;
        if (ndim == 3)
            z_max = hkl_max;

        #ifdef ENABLE_MPI
        if (m_pdata->getDomainDecomposition())
            {
            Index3D di = m_pdata->getDomainDecomposition()->getDomainIndexer();
            if (di.getW() > 1) x_max = 0;
            if (di.getH() > 1) y_max = 0;
            if (di.getD() > 1) z_max = 0;
            }
        #endif

        // for h in -hkl_max..hkl_max
        //  for k in -hkl_max..hkl_max
        //   for l in -hkl_max..hkl_max
        //    check if exterior to box of images: if abs(h) == hkl_max || abs(k) == hkl_max || abs(l) == hkl_max
        //     if abs(h*e1 + k*e2 + l*e3) <= range; then image_list.push_back(hkl) && added_cells = true;
        for (hkl.x = -x_max; hkl.x <= x_max; hkl.x++)
            {
            for (hkl.y = -y_max; hkl.y <= y_max; hkl.y++)
                {
                for (hkl.z = -z_max; hkl.z <= z_max; hkl.z++)
                    {
                    // Note that the logic of the following line needs to work in 2 and 3 dimensions
                    if (abs(hkl.x) == hkl_max || abs(hkl.y) == hkl_max || abs(hkl.z) == hkl_max)
                        {
                        vec3<Scalar> r = Scalar(hkl.x) * e1 + Scalar(hkl.y) * e2 + Scalar(hkl.z) * e3;
                        // include primary image so we can do checks in in one loop
                        if (dot(r,r) <= range_sq)
                            {
                            vec3<Scalar> img = (Scalar)hkl.x*e1+(Scalar)hkl.y*e2+(Scalar)hkl.z*e3;
                            m_image_list.push_back(img);
                            m_image_hkl.push_back(make_int3(hkl.x, hkl.y, hkl.z));
                            added_images = true;
                            }
                        }
                    }
                }
            }
        if (!m_hkl_max_warning_issued && hkl_max > crazybig)
            {
            m_hkl_max_warning_issued = true;
            m_exec_conf->msg->warning() << "Exceeded sanity limit for image list, generated out to " << hkl_max
                                     << " lattice vectors. Logic error?" << std::endl
                                     << "This message will not be repeated." << std::endl;

            break;
            }

        hkl_max++;
        }

    // cout << "built image list" << std::endl;
    // for (unsigned int i = 0; i < m_image_list.size(); i++)
    //     cout << m_image_list[i].x << " " << m_image_list[i].y << " " << m_image_list[i].z << std::endl;
    // cout << std::endl;

    // warn the user if more than one image in each direction is activated
    unsigned int img_warning = 9;
    if (ndim == 3)
        {
        img_warning = 27;
        }
    if (!m_image_list_warning_issued && m_image_list.size() > img_warning)
        {
        m_image_list_warning_issued = true;
        m_exec_conf->msg->warning() << "Box size is too small or move size is too large for the minimum image convention." << std::endl
                                    << "Testing " << m_image_list.size() << " images per trial move, performance may slow." << std::endl
                                    << "This message will not be repeated." << std::endl;
        }

    m_exec_conf->msg->notice(8) << "Updated image list: " << m_image_list.size() << " images" << std::endl;
    if (m_prof) m_prof->pop();

    return m_image_list;
    }

template <class Shape>
void IntegratorHPMCMono<Shape>::updateCellWidth()
    {
    m_nominal_width = getMaxCoreDiameter();

    if (m_patch)
        {
        Scalar max_extent = 0.0;
        for (unsigned int typ = 0; typ < this->m_pdata->getNTypes(); typ++)
            {
            max_extent = std::max(max_extent, m_patch->getAdditiveCutoff(typ));
            }

        m_nominal_width = std::max(m_nominal_width, max_extent+m_patch->getRCut());
        }

    // changing the cell width means that the particle shapes have changed, assume this invalidates the
    // image list and aabb tree
    m_image_list_valid = false;
    m_aabb_tree_invalid = true;
    }

template <class Shape>
void IntegratorHPMCMono<Shape>::growAABBList(unsigned int N)
    {
    if (N > m_aabbs_capacity)
        {
        m_aabbs_capacity = N;
        if (m_aabbs != NULL)
            free(m_aabbs);

        int retval = posix_memalign((void**)&m_aabbs, 32, N*sizeof(detail::AABB));
        if (retval != 0)
            {
            m_exec_conf->msg->error() << "Error allocating aligned memory" << std::endl;
            throw std::runtime_error("Error allocating AABB memory");
            }
        }
    }


/*! Call any time an up to date AABB tree is needed. IntegratorHPMCMono internally tracks whether
    the tree needs to be rebuilt or if the current tree can be used.

    buildAABBTree() relies on the member variable m_aabb_tree_invalid to work correctly. Any time particles
    are moved (and not updated with m_aabb_tree->update()) or the particle list changes order, m_aabb_tree_invalid
    needs to be set to true. Then buildAABBTree() will know to rebuild the tree from scratch on the next call. Typically
    this is on the next timestep. But in some cases (i.e. NPT), the tree may need to be rebuilt several times in a
    single step because of box volume moves.

    Subclasses that override update() or other methods must be user to set m_aabb_tree_invalid appropriately, or
    erroneous simulations will result.

    \returns A reference to the tree.
*/
template <class Shape>
const detail::AABBTree& IntegratorHPMCMono<Shape>::buildAABBTree()
    {
    if (m_aabb_tree_invalid)
        {
        m_exec_conf->msg->notice(8) << "Building AABB tree: " << m_pdata->getN() << " ptls " << m_pdata->getNGhosts() << " ghosts" << std::endl;
        if (this->m_prof) this->m_prof->push(this->m_exec_conf, "AABB tree build");
        // build the AABB tree
            {
            ArrayHandle<Scalar4> h_postype(m_pdata->getPositions(), access_location::host, access_mode::read);
            ArrayHandle<Scalar4> h_orientation(m_pdata->getOrientationArray(), access_location::host, access_mode::read);

            // grow the AABB list to the needed size
            unsigned int n_aabb = m_pdata->getN()+m_pdata->getNGhosts();
            if (n_aabb > 0)
                {
                growAABBList(n_aabb);
                for (unsigned int cur_particle = 0; cur_particle < n_aabb; cur_particle++)
                    {
                    unsigned int i = cur_particle;
                    unsigned int typ_i = __scalar_as_int(h_postype.data[i].w);
                    Shape shape(quat<Scalar>(h_orientation.data[i]), m_params[typ_i]);

                    if (!this->m_patch)
                        m_aabbs[i] = shape.getAABB(vec3<Scalar>(h_postype.data[i]));
                    else
                        {
                        Scalar radius = std::max(0.5*shape.getCircumsphereDiameter(),
                            0.5*this->m_patch->getAdditiveCutoff(typ_i));
                        m_aabbs[i] = detail::AABB(vec3<Scalar>(h_postype.data[i]), radius);
                        }
                    }
                m_aabb_tree.buildTree(m_aabbs, n_aabb);
                }
            }

        if (this->m_prof) this->m_prof->pop(this->m_exec_conf);
        }

    m_aabb_tree_invalid = false;
    return m_aabb_tree;
    }

/*! Call to reduce the m_d values down to safe levels for the bvh tree + small box limitations. That code path
    will not work if particles can wander more than one image in a time step.

    In MPI simulations, they may not move more than half a local box length.
*/
template <class Shape>
void IntegratorHPMCMono<Shape>::limitMoveDistances()
    {
    Scalar3 npd_global = m_pdata->getGlobalBox().getNearestPlaneDistance();
    Scalar min_npd = detail::min(npd_global.x, npd_global.y);
    if (this->m_sysdef->getNDimensions() == 3)
        {
        min_npd = detail::min(min_npd, npd_global.z);
        }

    ArrayHandle<Scalar> h_d(m_d, access_location::host, access_mode::readwrite);
    for (unsigned int typ = 0; typ < this->m_pdata->getNTypes(); typ++)
        {
        if (m_nselect * h_d.data[typ] > min_npd)
            {
            h_d.data[typ] = min_npd / Scalar(m_nselect);
            m_exec_conf->msg->warning() << "Move distance or nselect too big, reducing move distance to "
                                        << h_d.data[typ] << " for type " << m_pdata->getNameByType(typ) << std::endl;
            m_image_list_valid = false;
            }
        // Sanity check should be performed in code where parameters can be adjusted.
        if (h_d.data[typ] < Scalar(0.0))
            {
            m_exec_conf->msg->warning() << "Move distance has become negative for type " << m_pdata->getNameByType(typ)
                                        << ". This should never happen. Please file a bug report." << std::endl;
            h_d.data[typ] = Scalar(0.0);
            }
        }
    }

/*! Function for finding all overlaps in a system by particle tag. returns an unraveled form of an NxN matrix
 * with true/false indicating the overlap status of the ith and jth particle
 */
template <class Shape>
std::vector<bool> IntegratorHPMCMono<Shape>::mapOverlaps()
    {
    #ifdef ENABLE_MPI
    if (m_pdata->getDomainDecomposition())
        {
        m_exec_conf->msg->error() << "map_overlaps does not support MPI parallel jobs" << std::endl;
        throw std::runtime_error("map_overlaps does not support MPI parallel jobs");
        }
    #endif

    unsigned int N = m_pdata->getN();

    std::vector<bool> overlap_map(N*N, false);

    m_exec_conf->msg->notice(10) << "HPMC overlap mapping" << std::endl;

    unsigned int err_count = 0;

    // build an up to date AABB tree
    buildAABBTree();
    // update the image list
    updateImageList();

    // access particle data and system box
    ArrayHandle<Scalar4> h_postype(m_pdata->getPositions(), access_location::host, access_mode::read);
    ArrayHandle<Scalar4> h_orientation(m_pdata->getOrientationArray(), access_location::host, access_mode::read);
    ArrayHandle<unsigned int> h_tag(m_pdata->getTags(), access_location::host, access_mode::read);

    // Loop over all particles
    for (unsigned int i = 0; i < N; i++)
        {
        // read in the current position and orientation
        Scalar4 postype_i = h_postype.data[i];
        Scalar4 orientation_i = h_orientation.data[i];
        Shape shape_i(quat<Scalar>(orientation_i), m_params[__scalar_as_int(postype_i.w)]);
        vec3<Scalar> pos_i = vec3<Scalar>(postype_i);

        // Check particle against AABB tree for neighbors
        detail::AABB aabb_i_local = shape_i.getAABB(vec3<Scalar>(0,0,0));

        const unsigned int n_images = m_image_list.size();
        for (unsigned int cur_image = 0; cur_image < n_images; cur_image++)
            {
            vec3<Scalar> pos_i_image = pos_i + m_image_list[cur_image];
            detail::AABB aabb = aabb_i_local;
            aabb.translate(pos_i_image);

            // stackless search
            for (unsigned int cur_node_idx = 0; cur_node_idx < m_aabb_tree.getNumNodes(); cur_node_idx++)
                {
                if (detail::overlap(m_aabb_tree.getNodeAABB(cur_node_idx), aabb))
                    {
                    if (m_aabb_tree.isNodeLeaf(cur_node_idx))
                        {
                        for (unsigned int cur_p = 0; cur_p < m_aabb_tree.getNodeNumParticles(cur_node_idx); cur_p++)
                            {
                            // read in its position and orientation
                            unsigned int j = m_aabb_tree.getNodeParticle(cur_node_idx, cur_p);

                            // skip i==j in the 0 image
                            if (cur_image == 0 && i == j)
                                {
                                continue;
                                }

                            Scalar4 postype_j = h_postype.data[j];
                            Scalar4 orientation_j = h_orientation.data[j];

                            // put particles in coordinate system of particle i
                            vec3<Scalar> r_ij = vec3<Scalar>(postype_j) - pos_i_image;

                            Shape shape_j(quat<Scalar>(orientation_j), m_params[__scalar_as_int(postype_j.w)]);

                            if (h_tag.data[i] <= h_tag.data[j]
                                && check_circumsphere_overlap(r_ij, shape_i, shape_j)
                                && test_overlap(r_ij, shape_i, shape_j, err_count)
                                && test_overlap(-r_ij, shape_j, shape_i, err_count))
                                {
                                overlap_map[h_tag.data[j]+N*h_tag.data[i]] = true;
                                }
                            }
                        }
                    }
                else
                    {
                    // skip ahead
                    cur_node_idx += m_aabb_tree.getNodeSkip(cur_node_idx);
                    }
                } // end loop over AABB nodes
            } // end loop over images
        } // end loop over particles
    return overlap_map;
    }

/*! Function for returning a python list of all overlaps in a system by particle
  tag. returns an unraveled form of an NxN matrix with true/false indicating
  the overlap status of the ith and jth particle
 */
template <class Shape>
pybind11::list IntegratorHPMCMono<Shape>::PyMapOverlaps()
    {
    std::vector<bool> v = IntegratorHPMCMono<Shape>::mapOverlaps();
    pybind11::list overlap_map;
    // for( unsigned int i = 0; i < sizeof(v)/sizeof(v[0]); i++ )
    for (auto i: v)
        {
        overlap_map.append(pybind11::cast<bool>(i));
        }
    return overlap_map;
    }

template <class Shape>
void IntegratorHPMCMono<Shape>::connectGSDStateSignal(
                                                    std::shared_ptr<GSDDumpWriter> writer,
                                                    std::string name)
    {
<<<<<<< HEAD
    _connectGSDSignal(this, writer, name);
    // typedef hoomd::detail::SharedSignalSlot<int(gsd_handle&)> SlotType;
    // auto func = std::bind(&IntegratorHPMCMono<Shape>::slotWriteGSD, this, std::placeholders::_1, name);
    // std::shared_ptr<hoomd::detail::SignalSlot> pslot( new SlotType(writer->getWriteSignal(), func));
    // addSlot(pslot);
=======
    typedef hoomd::detail::SharedSignalSlot<int(gsd_handle&)> SlotType;
    auto func = std::bind(&IntegratorHPMCMono<Shape>::slotWriteGSDState, this, std::placeholders::_1, name);
    std::shared_ptr<hoomd::detail::SignalSlot> pslot( new SlotType(writer->getWriteSignal(), func));
    addSlot(pslot);
>>>>>>> 4598cf02
    }

template <class Shape>
void IntegratorHPMCMono<Shape>::connectGSDShapeSpec(std::shared_ptr<GSDDumpWriter> writer)
    {
    typedef hoomd::detail::SharedSignalSlot<int(gsd_handle&)> SlotType;
    auto func = std::bind(&IntegratorHPMCMono<Shape>::slotWriteGSDShapeSpec, this, std::placeholders::_1);
    std::shared_ptr<hoomd::detail::SignalSlot> pslot( new SlotType(writer->getWriteSignal(), func));
    addSlot(pslot);
    }

template <class Shape>
int IntegratorHPMCMono<Shape>::slotWriteGSDState( gsd_handle& handle, std::string name ) const
    {
    m_exec_conf->msg->notice(10) << "IntegratorHPMCMono writing to GSD File to name: "<< name << std::endl;
    int retval = 0;
    // create schema helpers
    #ifdef ENABLE_MPI
    bool mpi=(bool)m_pdata->getDomainDecomposition();
    #else
    bool mpi=false;
    #endif
    gsd_schema_hpmc schema(m_exec_conf, mpi);
    gsd_shape_schema<typename Shape::param_type> schema_shape(m_exec_conf, mpi);

    // access parameters
    ArrayHandle<Scalar> h_d(m_d, access_location::host, access_mode::read);
    ArrayHandle<Scalar> h_a(m_a, access_location::host, access_mode::read);
    schema.write(handle, "state/hpmc/integrate/d", m_pdata->getNTypes(), h_d.data, GSD_TYPE_DOUBLE);
    if(m_hasOrientation)
        {
        schema.write(handle, "state/hpmc/integrate/a", m_pdata->getNTypes(), h_a.data, GSD_TYPE_DOUBLE);
        }
    retval |= schema_shape.write(handle, name, m_pdata->getNTypes(), m_params);

    return retval;
    }

template <class Shape>
int IntegratorHPMCMono<Shape>::slotWriteGSDShapeSpec(gsd_handle& handle) const
    {
    GSDShapeSpecWriter shapespec(m_exec_conf);
    m_exec_conf->msg->notice(10) << "IntegratorHPMCMono writing to GSD File to name: " << shapespec.getName() << std::endl;
    int retval = shapespec.write(handle, this->getTypeShapeMapping(m_params));
    return retval;
    }

template <class Shape>
bool IntegratorHPMCMono<Shape>::restoreStateGSD( std::shared_ptr<GSDReader> reader, std::string name)
    {
    bool success = true;
    m_exec_conf->msg->notice(10) << "IntegratorHPMCMono from GSD File to name: "<< name << std::endl;
    uint64_t frame = reader->getFrame();
    // create schemas
    #ifdef ENABLE_MPI
    bool mpi=(bool)m_pdata->getDomainDecomposition();
    #else
    bool mpi=false;
    #endif
    gsd_schema_hpmc schema(m_exec_conf, mpi);
    gsd_shape_schema<typename Shape::param_type> schema_shape(m_exec_conf, mpi);

    ArrayHandle<Scalar> h_d(m_d, access_location::host, access_mode::readwrite);
    ArrayHandle<Scalar> h_a(m_a, access_location::host, access_mode::readwrite);
    schema.read(reader, frame, "state/hpmc/integrate/d", m_pdata->getNTypes(), h_d.data, GSD_TYPE_DOUBLE);
    if(m_hasOrientation)
        {
        schema.read(reader, frame, "state/hpmc/integrate/a", m_pdata->getNTypes(), h_a.data, GSD_TYPE_DOUBLE);
        }
    schema_shape.read(reader, frame, name, m_pdata->getNTypes(), m_params);
    return success;
    }

template<class Shape>
bool IntegratorHPMCMono<Shape>::py_test_overlap(unsigned int type_i, unsigned int type_j,
    pybind11::list rij, pybind11::list qi, pybind11::list qj,
    bool use_images, bool exclude_self)
    {
    if (len(rij) != 3)
        throw std::runtime_error("rij needs to be a 3d vector.\n");
    if (len(qi) != 4 || len(qj) != 4)
        throw std::runtime_error("qi and qj need to be quaternions.\n");

    assert(type_i <= m_pdata->getNTypes());
    assert(type_j <= m_pdata->getNTypes());

    vec3<Scalar> dr(pybind11::cast<Scalar>(rij[0]), pybind11::cast<Scalar>(rij[1]), pybind11::cast<Scalar>(rij[2]));
    quat<Scalar> quat_i(pybind11::cast<Scalar>(qi[0]),
        vec3<Scalar>(pybind11::cast<Scalar>(qi[1]), pybind11::cast<Scalar>(qi[2]), pybind11::cast<Scalar>(qi[3])));
    quat<Scalar> quat_j(pybind11::cast<Scalar>(qj[0]),
        vec3<Scalar>(pybind11::cast<Scalar>(qj[1]), pybind11::cast<Scalar>(qj[2]), pybind11::cast<Scalar>(qj[3])));

    Shape shape_i(quat_i, m_params[type_i]);
    Shape shape_j(quat_j, m_params[type_j]);

    unsigned int err = 0;
    bool overlap = false;
    if (use_images)
        {
        #ifdef ENABLE_MPI
        if (m_pdata->getDomainDecomposition())
            {
            this->m_exec_conf->msg->error() << "test_overlap does not support MPI parallel jobs with use_images=True" << std::endl;
            throw std::runtime_error("test_overlap does not support MPI parallel jobs");
            }
        #endif

        updateImageList();

        const unsigned int n_images = m_image_list.size();
        for (unsigned int cur_image = 0; cur_image < n_images; cur_image++)
            {
            if (exclude_self && cur_image == 0)
                continue;

            if (check_circumsphere_overlap(dr + m_image_list[cur_image], shape_i, shape_j) &&
                test_overlap(dr + m_image_list[cur_image], shape_i, shape_j, err))
                overlap = true;
            }
        }
    else
        {
        overlap = check_circumsphere_overlap(dr, shape_i, shape_j) && test_overlap(dr, shape_i, shape_j, err);
        }

    if (err)
        m_exec_conf->msg->warning() << "test_overlap() reports an error due to finite numerical precision." << std::endl;

    return overlap;
    }

//! Export the IntegratorHPMCMono class to python
/*! \param name Name of the class in the exported python module
    \tparam Shape An instantiation of IntegratorHPMCMono<Shape> will be exported
*/
template < class Shape > void export_IntegratorHPMCMono(pybind11::module& m, const std::string& name)
    {
    pybind11::class_< IntegratorHPMCMono<Shape>, std::shared_ptr< IntegratorHPMCMono<Shape> > >(m, name.c_str(), pybind11::base<IntegratorHPMC>())
          .def(pybind11::init< std::shared_ptr<SystemDefinition>, unsigned int >())
          .def("setParam", &IntegratorHPMCMono<Shape>::setParam)
          .def("setOverlapChecks", &IntegratorHPMCMono<Shape>::setOverlapChecks)
          .def("setExternalField", &IntegratorHPMCMono<Shape>::setExternalField)
          .def("setPatchEnergy", &IntegratorHPMCMono<Shape>::setPatchEnergy)
          .def("mapOverlaps", &IntegratorHPMCMono<Shape>::PyMapOverlaps)
          .def("connectGSDStateSignal", &IntegratorHPMCMono<Shape>::connectGSDStateSignal)
          .def("connectGSDShapeSpec", &IntegratorHPMCMono<Shape>::connectGSDShapeSpec)
          .def("restoreStateGSD", &IntegratorHPMCMono<Shape>::restoreStateGSD)
          .def("py_test_overlap", &IntegratorHPMCMono<Shape>::py_test_overlap)
          .def("getTypeShapesPy", &IntegratorHPMCMono<Shape>::getTypeShapesPy)
          ;
    }

} // end namespace hpmc

#endif // _INTEGRATOR_HPMC_MONO_H_<|MERGE_RESOLUTION|>--- conflicted
+++ resolved
@@ -1767,18 +1767,18 @@
                                                     std::shared_ptr<GSDDumpWriter> writer,
                                                     std::string name)
     {
-<<<<<<< HEAD
-    _connectGSDSignal(this, writer, name);
-    // typedef hoomd::detail::SharedSignalSlot<int(gsd_handle&)> SlotType;
-    // auto func = std::bind(&IntegratorHPMCMono<Shape>::slotWriteGSD, this, std::placeholders::_1, name);
-    // std::shared_ptr<hoomd::detail::SignalSlot> pslot( new SlotType(writer->getWriteSignal(), func));
-    // addSlot(pslot);
-=======
+//<<<<<<< HEAD
+//    _connectGSDSignal(this, writer, name);
+//    typedef hoomd::detail::SharedSignalSlot<int(gsd_handle&)> SlotType;
+//    auto func = std::bind(&IntegratorHPMCMono<Shape>::slotWriteGSD, this, std::placeholders::_1, name);
+//    std::shared_ptr<hoomd::detail::SignalSlot> pslot( new SlotType(writer->getWriteSignal(), func));
+//    addSlot(pslot);
+//=======
     typedef hoomd::detail::SharedSignalSlot<int(gsd_handle&)> SlotType;
     auto func = std::bind(&IntegratorHPMCMono<Shape>::slotWriteGSDState, this, std::placeholders::_1, name);
     std::shared_ptr<hoomd::detail::SignalSlot> pslot( new SlotType(writer->getWriteSignal(), func));
     addSlot(pslot);
->>>>>>> 4598cf02
+//>>>>>>> origin/master
     }
 
 template <class Shape>
