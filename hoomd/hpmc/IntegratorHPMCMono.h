--- conflicted
+++ resolved
@@ -820,14 +820,8 @@
                             vec3<Scalar> r_ij = vec3<Scalar>(postype_j) - pos_i_image;
 
                             unsigned int typ_j = __scalar_as_int(postype_j.w);
-<<<<<<< HEAD
                             Shape shape_j(quat<Scalar>(orientation_j), h_params.data[typ_j]);
                             if ( (!membership[h_tag.data[j]] || h_tag.data[i] <= h_tag.data[j])
-=======
-                            Shape shape_j(quat<Scalar>(orientation_j), m_params[typ_j]);
-
-                            if (h_tag.data[i] <= h_tag.data[j]
->>>>>>> f0d73fe5
                                 && h_overlaps.data[m_overlap_idx(typ_i,typ_j)]
                                 && check_circumsphere_overlap(r_ij, shape_i, shape_j)
                                 && test_overlap(r_ij, shape_i, shape_j, err_count)
