// Copyright (c) 2009-2019 The Regents of the University of Michigan
// This file is part of the HOOMD-blue project, released under the BSD 3-Clause License.

// Include the defined classes that are to be exported to python
#include "IntegratorHPMC.h"
#include "IntegratorHPMCMono.h"
#include "ComputeFreeVolume.h"

#include "ShapeSphinx.h"
#include "AnalyzerSDF.h"
#include "ShapeUnion.h"

#include "ExternalField.h"
#include "ExternalFieldWall.h"
#include "ExternalFieldLattice.h"
#include "ExternalFieldComposite.h"
#include "ExternalCallback.h"

#include "UpdaterExternalFieldWall.h"
#include "UpdaterRemoveDrift.h"
#include "UpdaterMuVT.h"
#include "UpdaterClusters.h"

#ifdef ENABLE_HIP
#include "IntegratorHPMCMonoGPU.h"
#include "ComputeFreeVolumeGPU.h"
#include "UpdaterClustersGPU.h"
#endif

namespace py = pybind11;
using namespace hpmc;

using namespace hpmc::detail;

namespace hpmc
{

//! Export the base HPMCMono integrators
void export_sphinx(py::module& m)
    {
    export_IntegratorHPMCMono< ShapeSphinx >(m, "IntegratorHPMCMonoSphinx");
    export_ComputeFreeVolume< ShapeSphinx >(m, "ComputeFreeVolumeSphinx");
    export_AnalyzerSDF< ShapeSphinx >(m, "AnalyzerSDFSphinx");
    export_UpdaterMuVT< ShapeSphinx >(m, "UpdaterMuVTSphinx");
    export_UpdaterClusters< ShapeSphinx >(m, "UpdaterClustersSphinx");

    export_ExternalFieldInterface<ShapeSphinx>(m, "ExternalFieldSphinx");
    export_LatticeField<ShapeSphinx>(m, "ExternalFieldLatticeSphinx");
    export_ExternalFieldComposite<ShapeSphinx>(m, "ExternalFieldCompositeSphinx");
    export_RemoveDriftUpdater<ShapeSphinx>(m, "RemoveDriftUpdaterSphinx");
    export_ExternalFieldWall<ShapeSphinx>(m, "WallSphinx");
    export_UpdaterExternalFieldWall<ShapeSphinx>(m, "UpdaterExternalFieldWallSphinx");
    export_ExternalCallback<ShapeSphinx>(m, "ExternalCallbackSphinx");

    #ifdef ENABLE_HIP
    #ifdef ENABLE_SPHINX_GPU

<<<<<<< HEAD
    export_IntegratorHPMCMonoGPU< ShapeSphinx >(m, "IntegratorHPMCMonoGPUSphinx");
    export_ComputeFreeVolumeGPU< ShapeSphinx >(m, "ComputeFreeVolumeGPUSphinx");
    export_UpdaterClustersGPU< ShapeSphinx >(m, "UpdaterClustersGPUSphinx");
=======
    export_IntegratorHPMCMonoGPU< ShapeSphinx >(m, "IntegratorHPMCMonoSphinxGPU");
    export_ComputeFreeVolumeGPU< ShapeSphinx >(m, "ComputeFreeVolumeSphinxGPU");
>>>>>>> 49d8da63

    #endif
    #endif
    }

}<|MERGE_RESOLUTION|>--- conflicted
+++ resolved
@@ -55,14 +55,9 @@
     #ifdef ENABLE_HIP
     #ifdef ENABLE_SPHINX_GPU
 
-<<<<<<< HEAD
-    export_IntegratorHPMCMonoGPU< ShapeSphinx >(m, "IntegratorHPMCMonoGPUSphinx");
-    export_ComputeFreeVolumeGPU< ShapeSphinx >(m, "ComputeFreeVolumeGPUSphinx");
-    export_UpdaterClustersGPU< ShapeSphinx >(m, "UpdaterClustersGPUSphinx");
-=======
     export_IntegratorHPMCMonoGPU< ShapeSphinx >(m, "IntegratorHPMCMonoSphinxGPU");
     export_ComputeFreeVolumeGPU< ShapeSphinx >(m, "ComputeFreeVolumeSphinxGPU");
->>>>>>> 49d8da63
+    export_UpdaterClustersGPU< ShapeSphinx >(m, "UpdaterClustersSphinxGPU");
 
     #endif
     #endif
