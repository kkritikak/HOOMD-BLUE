// Copyright (c) 2009-2019 The Regents of the University of Michigan
// This file is part of the HOOMD-blue project, released under the BSD 3-Clause License.

#pragma once

#include "hoomd/HOOMDMath.h"
#include "hoomd/BoxDim.h"
#include "HPMCPrecisionSetup.h"
#include "hoomd/VectorMath.h"
#include "ShapeSphere.h"
#include "XenoCollide3D.h"
#include "ShapeConvexPolyhedron.h"
#include "hoomd/AABB.h"
#include "OBB.h"

#ifdef __HIPCC__
#define DEVICE __device__
#define HOSTDEVICE __host__ __device__
#else
#define DEVICE
#define HOSTDEVICE
#endif

namespace hpmc
{

namespace detail
{

/** The faceted ellipsoid is defined by the intersection of an ellipsoid of half axes a,b,c with
 * planes given by the face normals n and offsets b, obeying the equation:
 *
 * r.n + b <= 0
 *
 * Intersections of planes within the ellipsoid volume are accounted for.
 * Internally, the overlap check works by computing the support function for an ellipsoid
 * deformed into a unit sphere.
 *
 */
struct FacetedEllipsoidParams : ShapeParams
    {
    /// Empty constructor
<<<<<<< HEAD
    FacetedEllipsoidParams()
=======
    DEVICE FacetedEllipsoidParams()
>>>>>>> d5d513db
        : verts(),
          additional_verts(),
          n(),
          offset(),
          a(1.0), b(1.0), c(1.0), N(0), ignore(1)
        { }

    #ifndef __HIPCC__
    /// Construct a faceted ellipsoid with n_facet facets
    FacetedEllipsoidParams(unsigned int n_facet, bool managed )
        : a(1.0), b(1.0), c(1.0), N(n_facet), ignore(0)
        {
        n = ManagedArray<vec3<OverlapReal> >(n_facet, managed);
        offset = ManagedArray<OverlapReal> (n_facet, managed);
        }

    /// Construct from a Python dictionary
    FacetedEllipsoidParams(pybind11::dict v, bool managed=false)
        : FacetedEllipsoidParams(pybind11::len(v["normals"]), managed)
        {
        pybind11::list normals = v["normals"];
        pybind11::list offsets = v["offsets"];
        pybind11::object vertices = v["vertices"];
        a = v["a"].cast<OverlapReal>();
        b = v["b"].cast<OverlapReal>();
        c = v["c"].cast<OverlapReal>();
        pybind11::tuple origin_tuple = v["origin"];
        ignore = v["ignore_statistics"].cast<unsigned int>();

        if (pybind11::len(offsets) != pybind11::len(normals))
            throw std::runtime_error("Number of normals unequal number of offsets");

        // extract the normals from the python list
        for (unsigned int i = 0; i < len(normals); i++)
            {
            pybind11::list normals_i = normals[i];
            if (len(normals_i) != 3)
                throw std::runtime_error("Each normal must have 3 elements: found "
                                        + pybind11::str(normals_i).cast<std::string>()
                                        + " in " + pybind11::str(normals).cast<std::string>());
            n[i] = vec3<OverlapReal>(pybind11::cast<OverlapReal>(normals_i[0]),
                                     pybind11::cast<OverlapReal>(normals_i[1]),
                                     pybind11::cast<OverlapReal>(normals_i[2]));
            offset[i] = pybind11::cast<OverlapReal>(offsets[i]);
            }

        // extract the vertices from the python list
        pybind11::list vertices_list;
        if (!vertices.is_none())
            {
            vertices_list = pybind11::list(vertices);
            }
        // when vertices is None, pass an empty list to PolyhedronVertices

        pybind11::dict verts_dict;
        verts_dict["vertices"] = vertices_list;
        verts_dict["sweep_radius"] = 0;
        verts_dict["ignore_statistics"] = ignore;
        verts = PolyhedronVertices(verts_dict, managed);

        // scale vertices onto the surface of the ellipsoid
        for (unsigned int i = 0; i < verts.N; ++i)
            {
            verts.x[i] /= a;
            verts.y[i] /= b;
            verts.z[i] /= c;
            }

        // set the origin
        origin = vec3<OverlapReal>(pybind11::cast<OverlapReal>(origin_tuple[0]),
                                   pybind11::cast<OverlapReal>(origin_tuple[1]),
                                   pybind11::cast<OverlapReal>(origin_tuple[2]));

        // add the edge-sphere vertices
        initializeVertices(managed);
        }

    /// Convert parameters to a python dictionary
    pybind11::dict asDict()
        {
        pybind11::dict v;
        pybind11::list vertices = verts.asDict()["vertices"];
        pybind11::list offsets;
        pybind11::list normals;

        for (unsigned int i = 0; i < pybind11::len(vertices); i++)
            {
            pybind11::list vert_i = vertices[i];
            pybind11::list vert;
            OverlapReal x = vert_i[0].cast<OverlapReal>();
            OverlapReal y = vert_i[1].cast<OverlapReal>();
            OverlapReal z = vert_i[2].cast<OverlapReal>();
            vert.append(x * a);
            vert.append(y * b);
            vert.append(z * c);
            vertices[i] = pybind11::tuple(vert);
            }

        for (unsigned int i = 0; i < offset.size(); i++)
            {
            offsets.append(offset[i]);

            vec3<OverlapReal> normal_i = n[i];
            pybind11::list normal_i_list;
            normal_i_list.append(normal_i.x);
            normal_i_list.append(normal_i.y);
            normal_i_list.append(normal_i.z);
            normals.append(pybind11::tuple(normal_i_list));
            }

        pybind11::list origin_list;
        origin_list.append(origin.x);
        origin_list.append(origin.y);
        origin_list.append(origin.z);
        pybind11::tuple origin_tuple = pybind11::tuple(origin_list);

        v["vertices"] = vertices;
        v["normals"] = normals;
        v["offsets"] = offsets;
        v["a"] = a;
        v["b"] = b;
        v["c"] = c;
        v["origin"] = origin_tuple;
        v["ignore_statistics"] = ignore;
        return v;
        }

    /// Generate the intersections points of polyhedron edges with the sphere
    DEVICE void initializeVertices(bool managed=false)
        {
        additional_verts = detail::PolyhedronVertices(2*N*N, managed);
        additional_verts.diameter = OverlapReal(2.0); // for unit sphere
        additional_verts.N = 0;

        // iterate over unique pairs of planes
        for (unsigned int i = 0; i < N; ++i)
            {
            vec3<OverlapReal> n_p(n[i]);
            // transform plane normal into the coordinate system of the unit sphere
            n_p.x *= a; n_p.y *= b; n_p.z *= c;

            OverlapReal b(offset[i]);

            for (unsigned int j = i+1; j < N; ++j)
                {
                vec3<OverlapReal> np2(n[j]);
                // transform plane normal into the coordinate system of the unit sphere
                np2.x *= a; np2.y *= b; np2.z *= c;

                OverlapReal b2 = offset[j];
                OverlapReal np2_sq = dot(np2,np2);

                // determine intersection line between plane i and plane j

                // point on intersection line closest to center of sphere
                OverlapReal dotp = dot(np2,n_p);
                OverlapReal denom = dotp*dotp-dot(n_p,n_p)*np2_sq;
                OverlapReal lambda0 = OverlapReal(2.0)*(b2*dotp - b*np2_sq)/denom;
                OverlapReal lambda1 = OverlapReal(2.0)*(-b2*dot(n_p,n_p)+b*dotp)/denom;

                vec3<OverlapReal> r = -(lambda0*n_p+lambda1*np2)/OverlapReal(2.0);

                // if the line does not intersect the sphere, ignore
                if (dot(r,r) > OverlapReal(1.0))
                    continue;

                // the line intersects with the sphere at two points, one of
                // which maximizes the support function
                vec3<OverlapReal> c01 = cross(n_p,np2);
                OverlapReal s = fast::sqrt((OverlapReal(1.0)-dot(r,r))*dot(c01,c01));

                OverlapReal t0 = (-dot(r,c01)-s)/dot(c01,c01);
                OverlapReal t1 = (-dot(r,c01)+s)/dot(c01,c01);

                vec3<OverlapReal> v1 = r+t0*c01;
                vec3<OverlapReal> v2 = r+t1*c01;

                // check first point
                bool allowed = true;
                for (unsigned int k = 0; k < N; ++k)
                    {
                    if (k == i || k == j) continue;

                    vec3<OverlapReal> np3(n[k]);
                    // transform plane normal into the coordinate system of the unit sphere
                    np3.x *= a; np3.y *= b; np3.z *= c;

                    OverlapReal b3(offset[k]);

                    // is this vertex inside the volume bounded by all halfspaces?
                    if (dot(np3,v1) + b3 > OverlapReal(0.0))
                        {
                        allowed = false;
                        break;
                        }
                    }

                if (allowed && dot(v1,v1) <= OverlapReal(1.0+SMALL))
                    {
                    additional_verts.x[additional_verts.N] = v1.x;
                    additional_verts.y[additional_verts.N] = v1.y;
                    additional_verts.z[additional_verts.N] = v1.z;
                    additional_verts.N++;
                    }

                // check second point
                allowed = true;
                for (unsigned int k = 0; k < N; ++k)
                    {
                    if (k == i || k == j) continue;

                    vec3<OverlapReal> np3(n[k]);
                    // transform plane normal into the coordinate system of the unit sphere
                    np3.x *= a; np3.y *= b; np3.z *= c;

                    OverlapReal b3(offset[k]);

                    // is this vertex inside the volume bounded by all halfspaces?
                    if (dot(np3,v2) + b3 > OverlapReal(0.0))
                        {
                        allowed = false;
                        break;
                        }
                    }

                if (allowed && dot(v2,v2) <= (OverlapReal(1.0+SMALL)))
                    {
                    additional_verts.x[additional_verts.N] = v2.x;
                    additional_verts.y[additional_verts.N] = v2.y;
                    additional_verts.z[additional_verts.N] = v2.z;
                    additional_verts.N++;
                    }
                }
            }
        }

    #endif

    /// Vertices of the polyhedron
    PolyhedronVertices verts;

    /// Vertices of the polyhedron edge-sphere intersection
    PolyhedronVertices additional_verts;

    /// Normal vectors of planes
    ManagedArray<vec3<OverlapReal> > n;

    /// Offset of every plane
    ManagedArray<OverlapReal> offset;

    /// First half-axis
    OverlapReal a;

    /// Second half-axis
    OverlapReal b;

    /// Third half-axis
    OverlapReal c;

    /// Origin shift
    vec3<OverlapReal> origin;

    /// Number of cut planes
    unsigned int N;

    /// True when move statistics should not be counted
    unsigned int ignore;

    DEVICE void load_shared(char *& ptr, unsigned int &available_bytes)
        {
        n.load_shared(ptr,available_bytes);
        offset.load_shared(ptr,available_bytes);
        verts.load_shared(ptr,available_bytes);
        additional_verts.load_shared(ptr, available_bytes);
        }

    HOSTDEVICE void allocate_shared(char *& ptr, unsigned int &available_bytes) const
        {
        n.allocate_shared(ptr,available_bytes);
        offset.allocate_shared(ptr,available_bytes);
        verts.allocate_shared(ptr,available_bytes);
        additional_verts.allocate_shared(ptr, available_bytes);
        }

    #ifdef ENABLE_HIP
    void set_memory_hint() const
        {
        n.set_memory_hint();
        offset.set_memory_hint();
        verts.set_memory_hint();
        additional_verts.set_memory_hint();
        }
    #endif
    } __attribute__((aligned(32)));

/// Support function for ShapeFacetedEllipsoid
class SupportFuncFacetedEllipsoid
    {
    public:
        /** Construct a support function for a faceted ellipsoid

            @param _params Parameters of the faceted ellipsoid
            @param _sweep_radius additional sweep radius
        */
        DEVICE SupportFuncFacetedEllipsoid(const FacetedEllipsoidParams& _params,
                                           const OverlapReal& _sweep_radius=OverlapReal(0.0))
            : params(_params), sweep_radius(_sweep_radius)
            {
            }

        DEVICE inline bool isInside(const vec3<OverlapReal>& v,unsigned int plane) const
            {
            // is this vertex masked by a plane?
            vec3<OverlapReal> np = params.n[plane];

            // transform plane normal into the coordinate system of the unit sphere
            // so that dot(np,v) has dimensions of b [length], since v is a unit vector
            np.x *= params.a; np.y *= params.b; np.z *= params.c;
            OverlapReal b = params.offset[plane];

            // is current supporting vertex inside the half-space defined by this plane?
            return (dot(np,v) + b <= OverlapReal(0.0));
            }


        /** Compute the support function

            @param n Normal vector input (in the local frame)
            @returns Local coords of the point furthest in the direction of n
        */
        DEVICE vec3<OverlapReal> operator() (const vec3<OverlapReal>& n_in) const
            {
            // transform support direction into coordinate system of the unit sphere
            vec3<OverlapReal> n(n_in);
            n.x *= params.a; n.y *= params.b; n.z *= params.c;

            OverlapReal nsq = dot(n,n);
            vec3<OverlapReal> n_sphere = n*fast::rsqrt(nsq);

            vec3<OverlapReal> max_vec = n_sphere;
            bool have_vertex = true;

            unsigned int n_planes = params.N;
            for (unsigned int i = 0; i < n_planes; ++i)
                {
                if (! isInside(max_vec,i))
                    {
                    have_vertex = false;
                    break;
                    }
                }

            // iterate over intersecting planes
            for (unsigned int i = 0; i < n_planes; i++)
                {
                vec3<OverlapReal> n_p = params.n[i];
                // transform plane normal into the coordinate system of the unit sphere
                n_p.x *= params.a; n_p.y *= params.b; n_p.z *= params.c;

                OverlapReal np_sq = dot(n_p,n_p);
                OverlapReal b = params.offset[i];

                // compute supporting vertex on intersection boundary (circle)
                // between plane and sphere
                OverlapReal alpha = dot(n_sphere,n_p);
                OverlapReal arg = (OverlapReal(1.0)-alpha*alpha/np_sq);
                vec3<OverlapReal> v;
                if (arg >= OverlapReal(SMALL))
                    {
                    OverlapReal arg2 = OverlapReal(1.0)-b*b/np_sq;
                    OverlapReal invgamma = fast::sqrt(arg2/arg);

                    // Intersection vertex that maximizes support function
                    v = invgamma*(n_sphere-alpha/np_sq*n_p)-n_p*b/np_sq;
                    }
                else
                    {
                    // degenerate case
                    v = -b*n_p/np_sq;
                    }

                bool valid = true;
                for (unsigned int j = 0; j < n_planes; ++j)
                    {
                    if (i!=j && !isInside(v,j))
                        {
                        valid = false;
                        break;
                        }
                    }

                if (valid && (!have_vertex || dot(v,n) > dot(max_vec,n)))
                    {
                    max_vec = v;
                    have_vertex = true;
                    }
                }

            // plane-plane-sphere intersection vertices
            if (params.additional_verts.N)
                {
                detail::SupportFuncConvexPolyhedron s(params.additional_verts);
                vec3<OverlapReal> v = s(n);

                if (! have_vertex || dot(v,n)>dot(max_vec,n))
                    {
                    max_vec = v;
                    have_vertex = true;
                    }
                }

            // plane-plane intersections from user input
            if (params.verts.N)
                {
                detail::SupportFuncConvexPolyhedron s(params.verts);
                vec3<OverlapReal> v = s(n);
                if (dot(v,v) <= OverlapReal(1.0) && (!have_vertex || dot(v,n) > dot(max_vec,n)))
                    {
                    max_vec = v;
                    have_vertex = true;
                    }
                }

            // transform vertex on unit sphere back onto ellipsoid surface
            max_vec.x *= params.a; max_vec.y *= params.b; max_vec.z *= params.c;

            // origin shift
            max_vec -= params.origin;

            // extend out by sweep radius
            return max_vec + (sweep_radius * fast::rsqrt(dot(n_in,n_in))) * n_in;
            }

    private:
        /// Definition of faceted ellipsoid
        const FacetedEllipsoidParams& params;

        /// The radius of a sphere sweeping the shape
        const OverlapReal sweep_radius;
    };



} // end namespace detail


/** Faceted ellipsoid shape

    Implement the HPMC shape interface for a faceted ellipsoid.
*/
struct ShapeFacetedEllipsoid
    {
    /// Define the parameter type
    typedef detail::FacetedEllipsoidParams param_type;

    /// Construct a shape at a given orientation
    DEVICE ShapeFacetedEllipsoid(const quat<Scalar>& _orientation, const param_type& _params)
        : orientation(_orientation), params(_params)
        { }

    /// Check if the shape may be rotated
    DEVICE bool hasOrientation() { return (params.N > 0) ||
        (params.a != params.b) || (params.a != params.c) || (params.b != params.c); }

    /// Check if this shape should be ignored in the move statistics
    DEVICE bool ignoreStatistics() const { return params.ignore; }

    /// Get the circumsphere diameter of the shape
    DEVICE OverlapReal getCircumsphereDiameter() const
        {
        return OverlapReal(2)*detail::max(params.a, detail::max(params.b, params.c));
        }

    /// Get the in-sphere radius of the shape
    DEVICE OverlapReal getInsphereRadius() const
        {
        return 0.0;
        }

    /// Return the bounding box of the shape in world coordinates
    DEVICE detail::AABB getAABB(const vec3<Scalar>& pos) const
        {
        // use support function of the ellipsoid to determine the furthest extent in each direction
        detail::SupportFuncFacetedEllipsoid sfunc(params);

        vec3<OverlapReal> e_x(1,0,0);
        vec3<OverlapReal> e_y(0,1,0);
        vec3<OverlapReal> e_z(0,0,1);
        quat<OverlapReal> q(orientation);
        vec3<OverlapReal> s_x_plus = rotate(q, sfunc(rotate(conj(q),e_x))+vec3<OverlapReal>(params.origin));
        vec3<OverlapReal> s_y_plus = rotate(q, sfunc(rotate(conj(q),e_y))+vec3<OverlapReal>(params.origin));
        vec3<OverlapReal> s_z_plus = rotate(q, sfunc(rotate(conj(q),e_z))+vec3<OverlapReal>(params.origin));
        vec3<OverlapReal> s_x_minus = rotate(q, sfunc(rotate(conj(q),-e_x))+vec3<OverlapReal>(params.origin));
        vec3<OverlapReal> s_y_minus = rotate(q, sfunc(rotate(conj(q),-e_y))+vec3<OverlapReal>(params.origin));
        vec3<OverlapReal> s_z_minus = rotate(q, sfunc(rotate(conj(q),-e_z))+vec3<OverlapReal>(params.origin));

        // translate out from the position by the furthest extent
        vec3<Scalar> upper(pos.x + s_x_plus.x, pos.y + s_y_plus.y, pos.z + s_z_plus.z);
        vec3<Scalar> lower(pos.x + s_x_minus.x, pos.y + s_y_minus.y, pos.z + s_z_minus.z);

        return detail::AABB(lower, upper);
        }

    /// Return a tight fitting OBB around the shape
    DEVICE detail::OBB getOBB(const vec3<Scalar>& pos) const
        {
        detail::SupportFuncFacetedEllipsoid sfunc(params);
        vec3<OverlapReal> e_x(1,0,0);
        vec3<OverlapReal> e_y(0,1,0);
        vec3<OverlapReal> e_z(0,0,1);
        vec3<OverlapReal> s_x_minus = sfunc(-e_x)+vec3<OverlapReal>(params.origin);
        vec3<OverlapReal> s_y_minus = sfunc(-e_y)+vec3<OverlapReal>(params.origin);
        vec3<OverlapReal> s_z_minus = sfunc(-e_z)+vec3<OverlapReal>(params.origin);
        vec3<OverlapReal> s_x_plus = sfunc(e_x)+vec3<OverlapReal>(params.origin);
        vec3<OverlapReal> s_y_plus = sfunc(e_y)+vec3<OverlapReal>(params.origin);
        vec3<OverlapReal> s_z_plus = sfunc(e_z)+vec3<OverlapReal>(params.origin);

        detail::OBB obb;
        obb.center = pos;
        obb.rotation = orientation;
        obb.lengths.x = detail::max(s_x_plus.x,-s_x_minus.x);
        obb.lengths.y = detail::max(s_y_plus.y,-s_y_minus.y);
        obb.lengths.z = detail::max(s_z_plus.z,-s_z_minus.z);
        return obb;
        }

    /** Returns true if this shape splits the overlap check over several threads of a warp using
        threadIdx.x
    */
    HOSTDEVICE static bool isParallel() { return false; }

    /// Returns true if the overlap check supports sweeping both shapes by a sphere of given radius
    HOSTDEVICE static bool supportsSweepRadius()
        {
        return true;
        }

    /// Orientation of the shape
    quat<Scalar> orientation;

    /// Faceted sphere parameters
    const param_type& params;
    };

/** Test overlap of faceted ellipsoids

    @param r_ab Vector defining the position of shape b relative to shape a (r_b - r_a)
    @param a first shape
    @param b second shape
    @param err in/out variable incremented when error conditions occur in the overlap test
    @param sweep_radius Additional sphere radius to sweep the shapes with
    @returns true when *a* and *b* overlap, and false when they are disjoint
*/
template <>
DEVICE inline bool test_overlap<ShapeFacetedEllipsoid, ShapeFacetedEllipsoid>(const vec3<Scalar>& r_ab, const ShapeFacetedEllipsoid& a, const ShapeFacetedEllipsoid& b,
    unsigned int& err, Scalar sweep_radius_a, Scalar sweep_radius_b)
    {
    vec3<OverlapReal> dr(r_ab);

    OverlapReal DaDb = a.getCircumsphereDiameter() + b.getCircumsphereDiameter();
    return detail::xenocollide_3d(detail::SupportFuncFacetedEllipsoid(a.params, sweep_radius_a),
                           detail::SupportFuncFacetedEllipsoid(b.params, sweep_radius_b),
                           rotate(conj(quat<OverlapReal>(a.orientation)), dr + rotate(quat<OverlapReal>(b.orientation),b.params.origin))-a.params.origin,
                           conj(quat<OverlapReal>(a.orientation))* quat<OverlapReal>(b.orientation),
                           DaDb/2.0,
                           err);

    }

}; // end namespace hpmc

#undef DEVICE
#undef HOSTDEVICE<|MERGE_RESOLUTION|>--- conflicted
+++ resolved
@@ -40,11 +40,7 @@
 struct FacetedEllipsoidParams : ShapeParams
     {
     /// Empty constructor
-<<<<<<< HEAD
-    FacetedEllipsoidParams()
-=======
     DEVICE FacetedEllipsoidParams()
->>>>>>> d5d513db
         : verts(),
           additional_verts(),
           n(),
