# copy python modules to the build directory to make it a working python package
set(files __init__.py
<<<<<<< HEAD
          test_clusters.py
=======
          test_boxmc.py
>>>>>>> 7b20918d
          test_shape.py
          test_move_size_tuner.py
          test_quick_compress.py
          test_small_box_2d.py
          test_small_box_3d.py
          conftest.py
          test_write_debug_data_hpmc.py
    )

install(FILES ${files}
        DESTINATION ${PYTHON_SITE_INSTALL_DIR}/hpmc/pytest
       )

copy_files_to_build("${files}" "hpmc_pytest" "*.py")<|MERGE_RESOLUTION|>--- conflicted
+++ resolved
@@ -1,10 +1,7 @@
 # copy python modules to the build directory to make it a working python package
 set(files __init__.py
-<<<<<<< HEAD
           test_clusters.py
-=======
           test_boxmc.py
->>>>>>> 7b20918d
           test_shape.py
           test_move_size_tuner.py
           test_quick_compress.py
