--- conflicted
+++ resolved
@@ -65,13 +65,8 @@
 
     This is for testing purposes.
     '''
-<<<<<<< HEAD
     def _attach(self):
-        self._cpp_obj = "cpp obj"
-=======
-    def _attach(self, simulation):
         self._cpp_obj = DummyCppObj()
->>>>>>> 3aad3f03
 
 
 class DummyTriggeredOp(_TriggeredOperation):
