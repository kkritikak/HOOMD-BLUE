--- conflicted
+++ resolved
@@ -1126,21 +1126,6 @@
         bool m_accel_set;                           //!< Flag to tell if acceleration data has been set
 
         // per-particle data
-<<<<<<< HEAD
-        GPUArray<Scalar4> m_pos;                    //!< particle positions and types
-        GPUArray<Scalar4> m_vel;                    //!< particle velocities and masses
-        GPUArray<Scalar3> m_accel;                  //!< particle accelerations
-        GPUArray<Scalar> m_charge;                  //!< particle charges
-        GPUArray<Scalar> m_diameter;                //!< particle diameters
-        GPUArray<int3> m_image;                     //!< particle images
-        GPUArray<unsigned int> m_tag;               //!< particle tags
-        GPUVector<unsigned int> m_rtag;             //!< reverse lookup tags
-        GPUArray<unsigned int> m_body;              //!< rigid body ids
-        GPUArray< Scalar4 > m_orientation;          //!< Orientation quaternion for each particle (ignored if not anisotropic)
-        GPUArray< Scalar4 > m_angmom;               //!< Angular momentum quaternion for each particle
-        GPUArray< Scalar3 > m_inertia;              //!< Principal moments of inertia for each particle
-        GPUArray<unsigned int> m_comm_flags;        //!< Array of communication flags
-=======
         GlobalArray<Scalar4> m_pos;                    //!< particle positions and types
         GlobalArray<Scalar4> m_vel;                    //!< particle velocities and masses
         GlobalArray<Scalar3> m_accel;                  //!< particle accelerations
@@ -1154,7 +1139,6 @@
         GlobalArray< Scalar4 > m_angmom;               //!< Angular momementum quaternion for each particle
         GlobalArray< Scalar3 > m_inertia;              //!< Principal moments of inertia for each particle
         GlobalArray<unsigned int> m_comm_flags;        //!< Array of communication flags
->>>>>>> 024cf4b4
 
         std::stack<unsigned int> m_recycled_tags;    //!< Global tags of removed particles
         std::set<unsigned int> m_tag_set;            //!< Lookup table for tags by active index
