--- conflicted
+++ resolved
@@ -63,18 +63,6 @@
     def schedule(self):
         if not self._sys_init:
             raise RuntimeError("System not initialized yet")
-<<<<<<< HEAD
-        sim = self.simulation
-        ops = self._operations if ops is None else ops
-        for op in ops:
-            if op.is_attached:
-                continue
-            new_objs = op.attach(sim)
-            if isinstance(op, hoomd.integrate._BaseIntegrator):
-                sim._cpp_sys.setIntegrator(op._cpp_obj)
-            if new_objs is not None:
-                self._compute.extend(new_objs)
-=======
         sim = self._simulation
         if self.integrator is not None and not self.integrator.is_attached:
             self.integrator.attach(sim)
@@ -82,7 +70,6 @@
             self.updaters.attach(sim, sim._cpp_sys.updaters)
         if not self.analyzers.is_attached:
             self.analyzers.attach(sim, sim._cpp_sys.analyzers)
->>>>>>> 60a74af2
         self._scheduled = True
 
     def _store_reader(self, reader):
