--- conflicted
+++ resolved
@@ -84,13 +84,9 @@
     // check that we can actually compute temperature
     tc->setNDOF(3*pdata->getN());
     tc->compute(0);
-<<<<<<< HEAD
-    MY_CHECK_CLOSE(tc->getTemperature(), 15.1666666666666666666667, tol);
-=======
     Scalar cur_T = tc->getTemperature();
     cout << "Testing: T=" << cur_T << endl;
     MY_CHECK_CLOSE(cur_T, 16.5, tol);
->>>>>>> c62a2fcb
     }
 #endif
 
