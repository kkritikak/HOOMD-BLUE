// Copyright (c) 2009-2016 The Regents of the University of Michigan
// This file is part of the HOOMD-blue project, released under the BSD 3-Clause License.


// this include is necessary to get MPI included before anything else to support intel MPI
#include "hoomd/ExecutionConfiguration.h"

#ifdef WIN32
#pragma warning( push )
#pragma warning( disable : 4103 4244 )
#endif

#include <iostream>
#include <fstream>

<<<<<<< HEAD
#include <boost/bind.hpp>
#include <boost/function.hpp>
=======
#include <functional>
>>>>>>> 4a2611ce
#include <memory>

#include "hoomd/md/AllAnisoPairPotentials.h"

#include "hoomd/md/NeighborListTree.h"
#include "hoomd/Initializers.h"

#include <math.h>

using namespace std;
<<<<<<< HEAD

=======
using namespace std::placeholders;
>>>>>>> 4a2611ce

/*! \file test_dipole_force.cc
    \brief Implements unit tests for AnisoPotentialPairDipole and AnisoPotentialPairDipoleGPU
    \ingroup unit_tests
*/

#include "hoomd/test/upp11_config.h"
<<<<<<< HEAD

HOOMD_UP_MAIN();




typedef boost::function<std::shared_ptr<AnisoPotentialPairDipole> (std::shared_ptr<SystemDefinition> sysdef,
=======

HOOMD_UP_MAIN();




typedef std::function<std::shared_ptr<AnisoPotentialPairDipole> (std::shared_ptr<SystemDefinition> sysdef,
>>>>>>> 4a2611ce
                                                     std::shared_ptr<NeighborList> nlist)> dipoleforce_creator;

//! Test the ability of the Gay Berne force compute to actually calucate forces
void dipole_force_particle_test(dipoleforce_creator dipole_creator, std::shared_ptr<ExecutionConfiguration> exec_conf)
    {
    std::shared_ptr<SystemDefinition> sysdef_2(new SystemDefinition(2, BoxDim(1000.0), 1, 0, 0, 0, 0, exec_conf));
    std::shared_ptr<ParticleData> pdata_2 = sysdef_2->getParticleData();
    pdata_2->setFlags(~PDataFlags(0));

    {
    ArrayHandle<Scalar4> h_pos(pdata_2->getPositions(), access_location::host, access_mode::readwrite);
    ArrayHandle<Scalar> h_charge(pdata_2->getCharges(), access_location::host, access_mode::readwrite);
    ArrayHandle<Scalar4> h_orientation(pdata_2->getOrientationArray(), access_location::host, access_mode::readwrite);

    h_pos.data[0].x = h_pos.data[0].y = h_pos.data[0].z = 0.0;
    h_charge.data[0] = 2.0;
    h_pos.data[1].x = .8; h_pos.data[1].y = .45; h_pos.data[1].z = .9;
    h_charge.data[1] = 1.0;
    h_pos.data[0].w = h_pos.data[1].w = __int_as_scalar(0);

    // default orientation has dipole in (1, 0, 0) direction
    h_orientation.data[0] = make_scalar4(1,0,0,0);
    // rotate particle 1 by 2*pi/3 about the (1, 1, 0) axis
    h_orientation.data[1] = make_scalar4(cos(2*M_PI/6), sin(2*M_PI/6)/sqrt(2), sin(2*M_PI/6)/sqrt(2), 0);
    }
    std::shared_ptr<NeighborList> nlist_2(new NeighborListTree(sysdef_2, Scalar(6.0), Scalar(6.5)));
    std::shared_ptr<AnisoPotentialPairDipole> fc_2 = dipole_creator(sysdef_2, nlist_2);
    fc_2->setRcut(0, 0, Scalar(6.0));

    // Compare with lammps dipole potential, which fixes A=1 and kappa=0
    fc_2->setParams(0, 0, make_scalar3(0.6, 1, 0));

    // compute the forces
    fc_2->compute(0);

    {
    GPUArray<Scalar4>& force_array_1 =  fc_2->getForceArray();
    GPUArray<Scalar>& virial_array_1 =  fc_2->getVirialArray();
    GPUArray<Scalar4>& torque_array_1 =  fc_2->getTorqueArray();
    ArrayHandle<Scalar4> h_force_1(force_array_1,access_location::host,access_mode::read);
    ArrayHandle<Scalar> h_virial_1(virial_array_1,access_location::host,access_mode::read);
    ArrayHandle<Scalar4> h_torque_1(torque_array_1,access_location::host,access_mode::read);
    MY_CHECK_CLOSE(h_force_1.data[0].x, -1.07832, tol);
    MY_CHECK_CLOSE(h_force_1.data[0].y, -1.26201, tol);
    MY_CHECK_CLOSE(h_force_1.data[0].z, -0.810835, tol);
    MY_CHECK_CLOSE(h_force_1.data[0].w, 0.917602, tol);
    MY_CHECK_CLOSE(h_torque_1.data[0].x, 0, tol);
    MY_CHECK_CLOSE(h_torque_1.data[0].y, 0.154201, tol);
    MY_CHECK_CLOSE(h_torque_1.data[0].z, -0.256091, tol);

    MY_CHECK_CLOSE(h_force_1.data[1].x, 1.07832, tol);
    MY_CHECK_CLOSE(h_force_1.data[1].y, 1.26201, tol);
    MY_CHECK_CLOSE(h_force_1.data[1].z, 0.810835, tol);
    MY_CHECK_CLOSE(h_force_1.data[1].w, 0.917602, tol);
    MY_CHECK_CLOSE(h_torque_1.data[1].x, 0.770933, tol);
    MY_CHECK_CLOSE(h_torque_1.data[1].y, -0.476021, tol);
    MY_CHECK_CLOSE(h_torque_1.data[1].z, -0.268273, tol);
    }
    }

//! LJForceCompute creator for unit tests
std::shared_ptr<AnisoPotentialPairDipole> base_class_dipole_creator(std::shared_ptr<SystemDefinition> sysdef,
                                                  std::shared_ptr<NeighborList> nlist)
    {
    return std::shared_ptr<AnisoPotentialPairDipole>(new AnisoPotentialPairDipole(sysdef, nlist));
    }

#ifdef ENABLE_CUDA
//! LJForceComputeGPU creator for unit tests
std::shared_ptr<AnisoPotentialPairDipoleGPU> gpu_dipole_creator(std::shared_ptr<SystemDefinition> sysdef,
                                          std::shared_ptr<NeighborList> nlist)
    {
    nlist->setStorageMode(NeighborList::full);
    return std::shared_ptr<AnisoPotentialPairDipoleGPU>(new AnisoPotentialPairDipoleGPU(sysdef, nlist));
    }
#endif

//! test case for particle test on CPU
UP_TEST( AnisoPotentialPairDipole_particle )
    {
    dipoleforce_creator dipole_creator_base = bind(base_class_dipole_creator, _1, _2);
    dipole_force_particle_test(dipole_creator_base, std::shared_ptr<ExecutionConfiguration>(new ExecutionConfiguration(ExecutionConfiguration::CPU)));
    }

#ifdef ENABLE_CUDA
//! test case for particle test on GPU
UP_TEST( AnisoPotentialPairDipoleGPU_particle )
    {
    dipoleforce_creator dipole_creator_gpu = bind(gpu_dipole_creator, _1, _2);
    dipole_force_particle_test(dipole_creator_gpu, std::shared_ptr<ExecutionConfiguration>(new ExecutionConfiguration(ExecutionConfiguration::GPU)));
    }
#endif<|MERGE_RESOLUTION|>--- conflicted
+++ resolved
@@ -13,12 +13,7 @@
 #include <iostream>
 #include <fstream>
 
-<<<<<<< HEAD
-#include <boost/bind.hpp>
-#include <boost/function.hpp>
-=======
 #include <functional>
->>>>>>> 4a2611ce
 #include <memory>
 
 #include "hoomd/md/AllAnisoPairPotentials.h"
@@ -29,11 +24,7 @@
 #include <math.h>
 
 using namespace std;
-<<<<<<< HEAD
-
-=======
 using namespace std::placeholders;
->>>>>>> 4a2611ce
 
 /*! \file test_dipole_force.cc
     \brief Implements unit tests for AnisoPotentialPairDipole and AnisoPotentialPairDipoleGPU
@@ -41,15 +32,6 @@
 */
 
 #include "hoomd/test/upp11_config.h"
-<<<<<<< HEAD
-
-HOOMD_UP_MAIN();
-
-
-
-
-typedef boost::function<std::shared_ptr<AnisoPotentialPairDipole> (std::shared_ptr<SystemDefinition> sysdef,
-=======
 
 HOOMD_UP_MAIN();
 
@@ -57,7 +39,6 @@
 
 
 typedef std::function<std::shared_ptr<AnisoPotentialPairDipole> (std::shared_ptr<SystemDefinition> sysdef,
->>>>>>> 4a2611ce
                                                      std::shared_ptr<NeighborList> nlist)> dipoleforce_creator;
 
 //! Test the ability of the Gay Berne force compute to actually calucate forces
