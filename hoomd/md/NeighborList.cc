--- conflicted
+++ resolved
@@ -1496,11 +1496,7 @@
  */
 void NeighborList::updateExListIdx()
     {
-<<<<<<< HEAD
-    // assert(!m_need_reallocate_exlist); TODO: undo! this is just here for testing
-=======
     assert(!m_n_particles_changed);
->>>>>>> 7b962b24
 
     if (m_prof)
         m_prof->push("update-ex");
