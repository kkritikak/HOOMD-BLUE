# Copyright (c) 2009-2019 The Regents of the University of Michigan
# This file is part of the HOOMD-blue project, released under the BSD 3-Clause License.

import hoomd
from hoomd import _hoomd
from hoomd.md import _md
from hoomd.md import force
from hoomd.md import nlist as nl
<<<<<<< HEAD
from hoomd.md.nlist import _NList
from hoomd._type_param_dict import TypeParameterDict
from hoomd._param_dict import ParameterDict
from hoomd.typeparam import TypeParameter
from hoomd.typeconverter import OnlyFrom, OnlyType
=======
from hoomd.md.nlist import NList
from hoomd.data.parameterdicts import ParameterDict, TypeParameterDict
from hoomd.data.typeparam import TypeParameter
from hoomd.data.typeconverter import OnlyFrom, OnlyType
>>>>>>> fd4e9b8f

import math
import json


class pair(force._force):
    pass


validate_nlist = OnlyType(NList)


def validate_mode(value):
    acceptable = ['none', 'shifted', 'xplor']
    if value in acceptable:
        return value
    else:
        raise ValueError("{} not found in {}".format(value, acceptable))


class Pair(force.Force):
    """Common pair potential documentation.

    Users should not invoke :py:class:`Pair` directly. It is a base command
    that provides common features to all standard pair forces. Common
    documentation for all pair potentials is documented here.

    All pair force commands specify that a given potential energy and force be
    computed on all non-excluded particle pairs in the system within a short
    range cutoff distance :math:`r_{\\mathrm{cut}}`.

    The force :math:`\\vec{F}` applied between each pair of particles is:

    .. math::
        :nowrap:

        \\begin{eqnarray*}
        \\vec{F}  = & -\\nabla V(r) & r < r_{\\mathrm{cut}} \\\\
                  = & 0           & r \\ge r_{\\mathrm{cut}} \\\\
        \\end{eqnarray*}

    where :math:`\\vec{r}` is the vector pointing from one particle to the other
    in the pair, and :math:`V(r)` is chosen by a mode switch (see
    ``set_params()``):

    .. math::
        :nowrap:

        \\begin{eqnarray*}
        V(r)  = & V_{\\mathrm{pair}}(r) & \\mathrm{mode\\ is\\ no\\_shift} \\\\
              = & V_{\\mathrm{pair}}(r) - V_{\\mathrm{pair}}(r_{\\mathrm{cut}})
              & \\mathrm{mode\\ is\\ shift} \\\\
              = & S(r) \\cdot V_{\\mathrm{pair}}(r) & \\mathrm{mode\\ is\\
              xplor\\ and\\ } r_{\\mathrm{on}} < r_{\\mathrm{cut}} \\\\
              = & V_{\\mathrm{pair}}(r) - V_{\\mathrm{pair}}(r_{\\mathrm{cut}})
              & \\mathrm{mode\\ is\\ xplor\\ and\\ } r_{\\mathrm{on}} \\ge
              r_{\\mathrm{cut}}
        \\end{eqnarray*}

    :math:`S(r)` is the XPLOR smoothing function:

    .. math::
        :nowrap:

        \\begin{eqnarray*}
        S(r) = & 1 & r < r_{\\mathrm{on}} \\\\
             = & \\frac{(r_{\\mathrm{cut}}^2 - r^2)^2 \\cdot
             (r_{\\mathrm{cut}}^2 + 2r^2 -
             3r_{\\mathrm{on}}^2)}{(r_{\\mathrm{cut}}^2 -
             r_{\\mathrm{on}}^2)^3}
               & r_{\\mathrm{on}} \\le r \\le r_{\\mathrm{cut}} \\\\
             = & 0 & r > r_{\\mathrm{cut}} \\\\
         \\end{eqnarray*}

    and :math:`V_{\\mathrm{pair}}(r)` is the specific pair potential chosen by
    the respective command.

    Enabling the XPLOR smoothing function :math:`S(r)` results in both the
    potential energy and the force going smoothly to 0 at :math:`r =
    r_{\\mathrm{cut}}`, reducing the rate of energy drift in long simulations.
    :math:`r_{\\mathrm{on}}` controls the point at which the smoothing starts,
    so it can be set to only slightly modify the tail of the potential. It is
    suggested that you plot your potentials with various values of
    :math:`r_{\\mathrm{on}}` in order to find a good balance between a smooth
    potential function and minimal modification of the original
    :math:`V_{\\mathrm{pair}}(r)`. A good value for the LJ potential is
    :math:`r_{\\mathrm{on}} = 2 \\cdot \\sigma`.

    The split smoothing / shifting of the potential when the mode is ``xplor``
    is designed for use in mixed WCA / LJ systems. The WCA potential and it's
    first derivative already go smoothly to 0 at the cutoff, so there is no need
    to apply the smoothing function. In such mixed systems, set
    :math:`r_{\\mathrm{on}}` to a value greater than :math:`r_{\\mathrm{cut}}`
    for those pairs that interact via WCA in order to enable shifting of the WCA
    potential to 0 at the cutoff.

    The following coefficients must be set per unique pair of particle types.
    See :py:mod:`hoomd.md.pair` for information on how to set coefficients.

    Attributes:
        r_cut (`TypeParameter` [\
          `tuple` [``particle_type``, ``particle_type``],\
          `float`]): *r_cut* (in distance units), *optional*: defaults to the
          value ``r_cut`` specificied on construction

        r_on (`TypeParameter` [\
          `tuple` [``particle_type``, ``particle_type``],\
          `float`]): *r_on* (in distance units),  *optional*: defaults to the
          value ``r_on`` specified on construction
    """

    def __init__(self, nlist, r_cut=None, r_on=0., mode='none'):
        self._nlist = validate_nlist(nlist)
        r_cut = float if r_cut is None else float(r_cut)
        r_cut = TypeParameter('r_cut', 'particle_types',
                              TypeParameterDict(r_cut, len_keys=2)
                              )
        r_on = TypeParameter('r_on', 'particle_types',
                             TypeParameterDict(float(r_on), len_keys=2)
                             )
        self._extend_typeparam([r_cut, r_on])
        self._param_dict.update(
            ParameterDict(mode=OnlyFrom(['none', 'shifted', 'xplor'])))
        self.mode = mode

    def compute_energy(self, tags1, tags2):
        R""" Compute the energy between two sets of particles.

        Args:
            tags1 (``ndarray<int32>``): a numpy array of particle tags in the
                first group
            tags2 (``ndarray<int32>``): a numpy array of particle tags in the
                second group

        .. math::

            U = \sum_{i \in \mathrm{tags1}, j \in \mathrm{tags2}} V_{ij}(r)

        where :math:`V_{ij}(r)` is the pairwise energy between two particles
        :math:`i` and :math:`j`.

        Assumed properties of the sets *tags1* and *tags2* are:

        - *tags1* and *tags2* are disjoint
        - all elements in *tags1* and *tags2* are unique
        - *tags1* and *tags2* are contiguous numpy arrays of dtype int32

        None of these properties are validated.

        Examples::

            tags=numpy.linspace(0,N-1,1, dtype=numpy.int32)
            # computes the energy between even and odd particles
            U = mypair.compute_energy(tags1=numpy.array(tags[0:N:2]),
                                      tags2=numpy.array(tags[1:N:2]))

        """
        # TODO future versions could use np functions to test the assumptions
        # above and raise an error if they occur.
        return self._cpp_obj.computeEnergyBetweenSets(tags1, tags2)

    def _return_type_shapes(self):
        type_shapes = self.cpp_force.getTypeShapesPy()
        ret = [ json.loads(json_string) for json_string in type_shapes ]
        return ret

    def _attach(self):
        # create the c++ mirror class
        if not self._nlist._added:
            self._nlist._add(self._simulation)
        else:
            if self._simulation != self._nlist._simulation:
                raise RuntimeError("{} object's neighbor list is used in a "
                                   "different simulation.".format(type(self)))
        if not self.nlist._attached:
            self.nlist._attach()
        if isinstance(self._simulation.device, hoomd.device.CPU):
            cls = getattr(_md, self._cpp_class_name)
            self.nlist._cpp_obj.setStorageMode(
                _md.NeighborList.storageMode.half)
        else:
            cls = getattr(_md, self._cpp_class_name + "GPU")
            self.nlist._cpp_obj.setStorageMode(
                _md.NeighborList.storageMode.full)
        self._cpp_obj = cls(
            self._simulation.state._cpp_sys_def, self.nlist._cpp_obj,
            '')  # TODO remove name string arg

        super()._attach()

    @property
    def nlist(self):
        return self._nlist

    @nlist.setter
    def nlist(self, value):
        if self._attached:
            raise RuntimeError("nlist cannot be set after scheduling.")
        else:
            self._nlist = validate_nlist(value)

    @property
    def _children(self):
        return [self.nlist]


class LJ(Pair):
    """ Lennard-Jones pair potential.

    Args:
        nlist (:py:mod:`hoomd.md.nlist.NList`): Neighbor list
        r_cut (float): Default cutoff radius (in distance units).
        r_on (float): Default turn-on radius (in distance units).
        mode (str): energy shifting/smoothing mode

    :py:class:`LJ` specifies that a Lennard-Jones pair potential should be
    applied between every non-excluded particle pair in the simulation.

    .. math::
        :nowrap:

        \\begin{eqnarray*}
        V_{\\mathrm{LJ}}(r)  = & 4 \\varepsilon \\left[ \\left(
        \\frac{\\sigma}{r} \\right)^{12} - \\left( \\frac{\\sigma}{r}
        \\right)^{6} \\right] & r < r_{\\mathrm{cut}} \\\\
        = & 0 & r \\ge r_{\\mathrm{cut}} \\\\
        \\end{eqnarray*}

    See :py:class:`Pair` for details on how forces are calculated and the
    available energy shifting and smoothing modes.  Use `params` dictionary
    to set potential coefficients. The coefficients must be set per
    unique pair of particle types.

    Attributes:
        params (`TypeParameter` [\
            `tuple` [``particle_type``, ``particle_type``],\
            `dict`]):
            The LJ potential parameters. The dictionary has the following keys:

            * ``epsilon`` (`float`, **required**) -
              energy parameter :math:`\\varepsilon` (in energy units)

            * ``sigma`` (`float`, **required**) -
              particle size :math:`\\sigma` (in distance units)

    Example::

        nl = nlist.Cell()
        lj = pair.LJ(nl, r_cut=3.0)
        lj.params[('A', 'A')] = {'sigma': 1.0, 'epsilon': 1.0}
        lj.r_cut[('A', 'B')] = 3.0
    """
    _cpp_class_name = "PotentialPairLJ"
    def __init__(self, nlist, r_cut=None, r_on=0., mode='none'):
        super().__init__(nlist, r_cut, r_on, mode)
        params = TypeParameter('params', 'particle_types',
                               TypeParameterDict(epsilon=float, sigma=float,
                                                 len_keys=2)
                               )
        self._add_typeparam(params)

class Gauss(Pair):
    """ Gaussian pair potential.

    Args:
        nlist (:py:mod:`hoomd.md.nlist.NList`): Neighbor list
        r_cut (float): Default cutoff radius (in distance units).
        r_on (float): Default turn-on radius (in distance units).
        mode (str): energy shifting/smoothing mode.

    :py:class:`Gauss` specifies that a Gaussian pair potential should be applied
    between every non-excluded particle pair in the simulation.

    .. math::
        :nowrap:

        \\begin{eqnarray*}
        V_{\\mathrm{gauss}}(r)  = & \\varepsilon \\exp \\left[ -\\frac{1}{2}
                                  \\left( \\frac{r}{\\sigma} \\right)^2 \\right]
                                  & r < r_{\\mathrm{cut}} \\\\
                                 = & 0 & r \\ge r_{\\mathrm{cut}} \\\\
        \\end{eqnarray*}

    See :py:class:`Pair` for details on how forces are calculated and the
    available energy shifting and smoothing modes. Use `params` dictionary to
    set potential coefficients. The coefficients must be set per unique pair of
    particle types.

    Attributes:
        params (`TypeParameter` [\
          `tuple` [``particle_type``, ``particle_type``],\
          `dict`]):
          The Gauss potential parameters. The dictionary has the following
          keys:

          * ``epsilon`` (`float`, **required**) - energy parameter
            :math:`\\varepsilon` (in energy units)

          * ``sigma`` (`float`, **required**) - particle size :math:`\\sigma`
            (in distance units)

    Example::

        nl = nlist.Cell()
        gauss = pair.Gauss(r_cut=3.0, nlist=nl)
        gauss.params[('A', 'A')] = dict(epsilon=1.0, sigma=1.0)
        gauss.r_cut[('A', 'B')] = 3.0
    """
    _cpp_class_name = "PotentialPairGauss"
    def __init__(self, nlist, r_cut=None, r_on=0., mode='none'):
        super().__init__(nlist, r_cut, r_on, mode)
        params = TypeParameter('params', 'particle_types',
                               TypeParameterDict(epsilon=float, sigma=float,
                                                 len_keys=2))
        self._add_typeparam(params)

class SLJ(Pair):
    """Shifted Lennard-Jones pair potential.

    Args:
        nlist (:py:mod:`hoomd.md.nlist.NList`): Neighbor list
        r_cut (float): Default cutoff radius (in distance units).
        r_on (float): Default turn-on radius (in distance units).
        mode (str): Energy shifting/smoothing mode

    :py:class:`SLJ` specifies that a shifted Lennard-Jones type pair potential
    should be applied between every non-excluded particle pair in the
    simulation.

    .. math::
        :nowrap:

        \\begin{eqnarray*}
        V_{\\mathrm{SLJ}}(r)  = & 4 \\varepsilon \\left[ \\left(
                                \\frac{\\sigma}{r - \\Delta} \\right)^{12} -
                                \\left( \\frac{\\sigma}{r - \\Delta}
                                \\right)^{6} \\right] & r < (r_{\\mathrm{cut}}
                                + \\Delta) \\\\
                             = & 0 & r \\ge (r_{\\mathrm{cut}} + \\Delta) \\\\
        \\end{eqnarray*}

    where :math:`\\Delta = (d_i + d_j)/2 - 1` and :math:`d_i` is the diameter of
    particle :math:`i`.

    See :py:class:`Pair` for details on how forces are calculated and the
    available energy shifting and smoothing modes. Use `params` dictionary to
    set potential coefficients. The coefficients must be set per unique pair of
    particle types.

    Attention:
        Due to the way that `SLJ` modifies the cutoff criteria, a shift_mode
        of *xplor* is not supported.

    Set the ``max_diameter`` property of the neighbor list object to the largest
    particle diameter in the system (where **diameter** is a per-particle
    property of the same name in `hoomd.State`).

    Warning:
        Failure to set ``max_diameter`` will result in missing pair
        interactions.

    Attributes:
        params (`TypeParameter` [\
            `tuple` [``particle_type``, ``particle_type``],\
            `dict`]):
            The potential parameters. The dictionary has the following keys:

            * ``epsilon`` (`float`, **required**) - energy parameter
              :math:`\\varepsilon` (in energy units)

            * ``sigma`` (`float`, **required**) - particle size :math:`\\sigma`
              (in distance units)

    Example::

        nl = nlist.Cell()
        nl.max_diameter = 2.0
        slj = pair.SLJ(r_cut=3.0, nlist=nl)
        slj.params[('A', 'B')] = dict(epsilon=2.0, r_cut=3.0)
        slj.r_cut[('B', 'B')] = 2**(1.0/6.0)
    """
    _cpp_class_name = 'PotentialPairSLJ'
    def __init__(self, nlist, r_cut=None, r_on=0., mode='none'):
        if mode == 'xplor':
            raise ValueError("xplor is not a valid mode for SLJ potential")

        super().__init__(nlist, r_cut, r_on, mode)
        params = TypeParameter('params', 'particle_types',
                               TypeParameterDict(epsilon=float, sigma=float,
                                                 alpha=1.0, len_keys=2)
                               )
        self._add_typeparam(params)

        # mode not allowed to be xplor, so re-do param dict entry without that option
        param_dict = ParameterDict(mode=OnlyFrom(['none', 'shifted']))
        self._param_dict.update(param_dict)
        self.mode = mode

        # this potential needs diameter shifting on
        self._nlist.diameter_shift = True

        # NOTE do we need something to automatically set the max_diameter correctly?


class Yukawa(Pair):
    """Yukawa pair potential.

    Args:
        nlist (:py:mod:`hoomd.md.nlist.NList`): Neighbor list
        r_cut (float): Default cutoff radius (in distance units).
        r_on (float): Default turn-on radius (in distance units).
        mode (str): Energy shifting mode.

    `Yukawa` specifies that a Yukawa pair potential should be applied between
    every non-excluded particle pair in the simulation.

    .. math::
        :nowrap:

        \\begin{eqnarray*}
          V_{\\mathrm{yukawa}}(r) = & \\varepsilon \\frac{ \\exp \\left(
          -\\kappa r \\right) }{r} & r < r_{\\mathrm{cut}} \\\\
                                  = & 0 & r \\ge r_{\\mathrm{cut}} \\\\
        \\end{eqnarray*}

    See `Pair` for details on how forces are calculated and the available
    energy shifting and smoothing modes. Use `params` dictionary to set
    potential coefficients. The coefficients must be set per unique pair of
    particle types.

    Attributes:
        params (`TypeParameter` [\
          `tuple` [``particle_type``, ``particle_type``],\
          `dict`]):
          The Yukawa potential parameters. The dictionary has the following
          keys:

          * ``epsilon`` (`float`, **required**) - energy parameter
            :math:`\\varepsilon` (in energy units)

          * ``kappa`` (`float`, **required**) - scaling parameter
            :math:`\\kappa` (in units of 1/distance)

    Example::

        nl = nlist.Cell()
        yukawa = pair.Yukawa(r_cut=3.0, nlist=nl)
        yukawa.params[('A', 'A')] = dict(epsilon=1.0, kappa=1.0)
        yukawa.r_cut[('A', 'B')] = 3.0
    """
    _cpp_class_name = "PotentialPairYukawa"
    def __init__(self, nlist, r_cut=None, r_on=0., mode='none'):
        super().__init__(nlist, r_cut, r_on, mode)
        params = TypeParameter('params', 'particle_types',
                               TypeParameterDict(kappa=float, epsilon=float,
                                                 len_keys=2))
        self._add_typeparam(params)

class Ewald(Pair):
    """Ewald pair potential.

    Args:
        nlist (:py:mod:`hoomd.md.nlist.NList`): Neighbor list
        r_cut (float): Default cutoff radius (in distance units).
        r_on (float): Default turn-on radius (in distance units).
        mode (str): Energy shifting mode.

    `Ewald` specifies that a Ewald pair potential should be applied between
    every non-excluded particle pair in the simulation.

    .. math::
        :nowrap:

        \\begin{eqnarray*}
         V_{\\mathrm{ewald}}(r)  = & q_i q_j \\left[\\mathrm{erfc}\\left(\\kappa
                                    r + \\frac{\\alpha}{2\\kappa}\\right)
                                    \\exp(\\alpha r) \\\\
                                    + \\mathrm{erfc}\\left(\\kappa r -
                                    \\frac{\\alpha}{2 \\kappa}\\right)
                                    \\exp(-\\alpha r)\\right]
                                    & r < r_{\\mathrm{cut}} \\\\
                            = & 0 & r \\ge r_{\\mathrm{cut}} \\\\
        \\end{eqnarray*}

    The Ewald potential is designed to be used in conjunction with PPPM.

    See `Pair` for details on how forces are calculated and the available
    energy shifting and smoothing modes. Use the `params` dictionary to set
    potential coefficients. The coefficients must be set per unique pair of
    particle types.

    Attributes:
        params (`TypeParameter` [\
          `tuple` [``particle_type``, ``particle_type``],\
          `dict`]):
          The Ewald potential parameters. The dictionary has the following keys:

          * ``kappa`` (`float`, **required**) - Splitting parameter
            :math:`\\kappa` (in units of 1/distance)

          * ``alpha`` (`float`, **required**) - Debye screening length
            :math:`\\alpha` (in units of 1/distance)

    Example::

        nl = nlist.Cell()
        ewald = pair.Ewald(r_cut=3.0, nlist=nl)
        ewald.params[('A', 'A')] = dict(kappa=1.0, alpha=1.5)
        ewald.r_cut[('A', 'B')] = 3.0
    """
    _cpp_class_name = "PotentialPairEwald"
    def __init__(self, nlist, r_cut=None, r_on=0., mode='none'):
        super().__init__(nlist, r_cut, r_on, mode)
        params = TypeParameter('params', 'particle_types',
                               TypeParameterDict(kappa=float, alpha=0.0,
                                             len_keys=2))
        self._add_typeparam(params)


def _table_eval(r, rmin, rmax, V, F, width):
    dr = (rmax - rmin) / float(width-1);
    i = int(round((r - rmin)/dr))
    return (V[i], F[i])

class table(force._force):
    R""" Tabulated pair potential.

    Args:
        width (int): Number of points to use to interpolate V and F.
        nlist (:py:mod:`hoomd.md.nlist.NList`): Neighbor list (default of None automatically creates a global cell-list based neighbor list)
        name (str): Name of the force instance

    :py:class:`table` specifies that a tabulated pair potential should be applied between every
    non-excluded particle pair in the simulation.

    The force :math:`\vec{F}` is (in force units):

    .. math::
        :nowrap:

        \begin{eqnarray*}
        \vec{F}(\vec{r})     = & 0                           & r < r_{\mathrm{min}} \\
                             = & F_{\mathrm{user}}(r)\hat{r} & r_{\mathrm{min}} \le r < r_{\mathrm{max}} \\
                             = & 0                           & r \ge r_{\mathrm{max}} \\
        \end{eqnarray*}

    and the potential :math:`V(r)` is (in energy units)

    .. math::
        :nowrap:

        \begin{eqnarray*}
        V(r)       = & 0                    & r < r_{\mathrm{min}} \\
                   = & V_{\mathrm{user}}(r) & r_{\mathrm{min}} \le r < r_{\mathrm{max}} \\
                   = & 0                    & r \ge r_{\mathrm{max}} \\
        \end{eqnarray*}

    where :math:`\vec{r}` is the vector pointing from one particle to the other in the pair.

    :math:`F_{\mathrm{user}}(r)` and :math:`V_{\mathrm{user}}(r)` are evaluated on *width* grid points between
    :math:`r_{\mathrm{min}}` and :math:`r_{\mathrm{max}}`. Values are interpolated linearly between grid points.
    For correctness, you must specify the force defined by: :math:`F = -\frac{\partial V}{\partial r}`.

    The following coefficients must be set per unique pair of particle types:

    - :math:`V_{\mathrm{user}}(r)` and :math:`F_{\mathrm{user}}(r)` - evaluated by ``func`` (see example)
    - coefficients passed to ``func`` - *coeff* (see example)
    - :math:`_{\mathrm{min}}` - *rmin* (in distance units)
    - :math:`_{\mathrm{max}}` - *rmax* (in distance units)

    .. rubric:: Set table from a given function

    When you have a functional form for V and F, you can enter that
    directly into python. :py:class:`table` will evaluate the given function over *width* points between
    *rmin* and *rmax* and use the resulting values in the table::

        def lj(r, rmin, rmax, epsilon, sigma):
            V = 4 * epsilon * ( (sigma / r)**12 - (sigma / r)**6);
            F = 4 * epsilon / r * ( 12 * (sigma / r)**12 - 6 * (sigma / r)**6);
            return (V, F)

        nl = nlist.cell()
        table = pair.table(width=1000, nlist=nl)
        table.pair_coeff.set('A', 'A', func=lj, rmin=0.8, rmax=3.0, coeff=dict(epsilon=1.5, sigma=1.0))
        table.pair_coeff.set('A', 'B', func=lj, rmin=0.8, rmax=3.0, coeff=dict(epsilon=2.0, sigma=1.2))
        table.pair_coeff.set('B', 'B', func=lj, rmin=0.8, rmax=3.0, coeff=dict(epsilon=0.5, sigma=1.0))

    .. rubric:: Set a table from a file

    When you have no function for for *V* or *F*, or you otherwise have the data listed in a file,
    :py:class:`table` can use the given values directly. You must first specify the number of rows
    in your tables when initializing pair.table. Then use :py:meth:`set_from_file()` to read the file::

        nl = nlist.cell()
        table = pair.table(width=1000, nlist=nl)
        table.set_from_file('A', 'A', filename='table_AA.dat')
        table.set_from_file('A', 'B', filename='table_AB.dat')
        table.set_from_file('B', 'B', filename='table_BB.dat')

    Note:
        For potentials that diverge near r=0, make sure to set *rmin* to a reasonable value. If a potential does
        not diverge near r=0, then a setting of *rmin=0* is valid.

    """
    def __init__(self, width, nlist, name=None):

        # initialize the base class
        force._force.__init__(self, name);

        # setup the coefficient matrix
        self.pair_coeff = coeff();

        self.nlist = nlist
        self.nlist.subscribe(lambda:self.get_rcut())
        self.nlist.update_rcut()

        # create the c++ mirror class
        if not hoomd.context.current.device.cpp_exec_conf.isCUDAEnabled():
            self.cpp_force = _md.TablePotential(hoomd.context.current.system_definition, self.nlist.cpp_nlist, int(width), self.name);
        else:
            self.nlist.cpp_nlist.setStorageMode(_md.NeighborList.storageMode.full);
            self.cpp_force = _md.TablePotentialGPU(hoomd.context.current.system_definition, self.nlist.cpp_nlist, int(width), self.name);

        hoomd.context.current.system.addCompute(self.cpp_force, self.force_name);

        # stash the width for later use
        self.width = width;

    def update_pair_table(self, typei, typej, func, rmin, rmax, coeff):
        # allocate arrays to store V and F
        Vtable = _hoomd.std_vector_scalar();
        Ftable = _hoomd.std_vector_scalar();

        # calculate dr
        dr = (rmax - rmin) / float(self.width-1);

        # evaluate each point of the function
        for i in range(0, self.width):
            r = rmin + dr * i;
            (V,F) = func(r, rmin, rmax, **coeff);

            # fill out the tables
            Vtable.append(V);
            Ftable.append(F);

        # pass the tables on to the underlying cpp compute
        self.cpp_force.setTable(typei, typej, Vtable, Ftable, rmin, rmax);

    ## \internal
    # \brief Get the r_cut pair dictionary
    # \returns rcut(i,j) dict if logging is on, and None otherwise
    def get_rcut(self):
        if not self.log:
            return None

        # go through the list of only the active particle types in the sim
        ntypes = hoomd.context.current.system_definition.getParticleData().getNTypes();
        type_list = [];
        for i in range(0,ntypes):
            type_list.append(hoomd.context.current.system_definition.getParticleData().getNameByType(i));

        # update the rcut by pair type
        r_cut_dict = nl.rcut();
        for i in range(0,ntypes):
            for j in range(i,ntypes):
                # get the r_cut value
                rmax = self.pair_coeff.get(type_list[i], type_list[j], 'rmax');
                r_cut_dict.set_pair(type_list[i],type_list[j], rmax);

        return r_cut_dict;

    def get_max_rcut(self):
        # loop only over current particle types
        ntypes = hoomd.context.current.system_definition.getParticleData().getNTypes();
        type_list = [];
        for i in range(0,ntypes):
            type_list.append(hoomd.context.current.system_definition.getParticleData().getNameByType(i));

        # find the maximum rmax to update the neighbor list with
        maxrmax = 0.0;

        # loop through all of the unique type pairs and find the maximum rmax
        for i in range(0,ntypes):
            for j in range(i,ntypes):
                rmax = self.pair_coeff.get(type_list[i], type_list[j], "rmax");
                maxrmax = max(maxrmax, rmax);

        return maxrmax;

    def update_coeffs(self):
        # check that the pair coefficients are valid
        if not self.pair_coeff.verify(["func", "rmin", "rmax", "coeff"]):
            hoomd.context.current.device.cpp_msg.error("Not all pair coefficients are set for pair.table\n");
            raise RuntimeError("Error updating pair coefficients");

        # set all the params
        ntypes = hoomd.context.current.system_definition.getParticleData().getNTypes();
        type_list = [];
        for i in range(0,ntypes):
            type_list.append(hoomd.context.current.system_definition.getParticleData().getNameByType(i));

        # loop through all of the unique type pairs and evaluate the table
        for i in range(0,ntypes):
            for j in range(i,ntypes):
                func = self.pair_coeff.get(type_list[i], type_list[j], "func");
                rmin = self.pair_coeff.get(type_list[i], type_list[j], "rmin");
                rmax = self.pair_coeff.get(type_list[i], type_list[j], "rmax");
                coeff = self.pair_coeff.get(type_list[i], type_list[j], "coeff");

                self.update_pair_table(i, j, func, rmin, rmax, coeff);

    def set_from_file(self, a, b, filename):
        R""" Set a pair interaction from a file.

        Args:
            a (str): Name of type A in pair
            b (str): Name of type B in pair
            filename (str): Name of the file to read

        The provided file specifies V and F at equally spaced r values.

        Example::

            #r  V    F
            1.0 2.0 -3.0
            1.1 3.0 -4.0
            1.2 2.0 -3.0
            1.3 1.0 -2.0
            1.4 0.0 -1.0
            1.5 -1.0 0.0

        The first r value sets *rmin*, the last sets *rmax*. Any line with # as the first non-whitespace character is
        is treated as a comment. The *r* values must monotonically increase and be equally spaced. The table is read
        directly into the grid points used to evaluate :math:`F_{\mathrm{user}}(r)` and :math:`_{\mathrm{user}}(r)`.
        """

        # open the file
        f = open(filename);

        r_table = [];
        V_table = [];
        F_table = [];

        # read in lines from the file
        for line in f.readlines():
            line = line.strip();

            # skip comment lines
            if line[0] == '#':
                continue;

            # split out the columns
            cols = line.split();
            values = [float(f) for f in cols];

            # validate the input
            if len(values) != 3:
                hoomd.context.current.device.cpp_msg.error("pair.table: file must have exactly 3 columns\n");
                raise RuntimeError("Error reading table file");

            # append to the tables
            r_table.append(values[0]);
            V_table.append(values[1]);
            F_table.append(values[2]);

        # validate input
        if self.width != len(r_table):
            hoomd.context.current.device.cpp_msg.error("pair.table: file must have exactly " + str(self.width) + " rows\n");
            raise RuntimeError("Error reading table file");

        # extract rmin and rmax
        rmin_table = r_table[0];
        rmax_table = r_table[-1];

        # check for even spacing
        dr = (rmax_table - rmin_table) / float(self.width-1);
        for i in range(0,self.width):
            r = rmin_table + dr * i;
            if math.fabs(r - r_table[i]) > 1e-3:
                hoomd.context.current.device.cpp_msg.error("pair.table: r must be monotonically increasing and evenly spaced\n");
                raise RuntimeError("Error reading table file");

        self.pair_coeff.set(a, b, func=_table_eval, rmin=rmin_table, rmax=rmax_table, coeff=dict(V=V_table, F=F_table, width=self.width))

class Morse(Pair):
    """Morse pair potential.

    Args:
        nlist (:py:mod:`hoomd.md.nlist.NList`): Neighbor list
        r_cut (float): Default cutoff radius (in distance units).
        r_on (float): Default turn-on radius (in distance units).
        mode (str): energy shifting/smoothing mode.

    `Morse` specifies that a Morse pair potential should be applied between
    every non-excluded particle pair in the simulation.

    .. math::
        :nowrap:

        \\begin{eqnarray*}
        V_{\\mathrm{morse}}(r) = & D_0 \\left[ \\exp \\left(-2\\alpha\\left(
            r-r_0\\right)\\right) -2\\exp \\left(-\\alpha\\left(r-r_0\\right)
            \\right) \\right] & r < r_{\\mathrm{cut}} \\\\
            = & 0 & r \\ge r_{\\mathrm{cut}} \\\\
        \\end{eqnarray*}

    See `Pair` for details on how forces are calculated and the available
    energy shifting and smoothing modes. Use `params` dictionary to set
    potential coefficients. The coefficients must be set per unique pair of
    particle types.

    Attributes:
        params (`TypeParameter` [\
          `tuple` [``particle_type``, ``particle_type``],\
          `dict`]):
          The potential parameters. The dictionary has the following keys:

          * ``D0`` (`float`, **required**) - depth of the potential at its
            minimum :math:`D_0` (in energy units)

          * ``alpha`` (`float`, **required**) - the width of the potential well
            :math:`\\alpha` (in units of 1/distance)

          * ``r0`` (`float`, **required**) - position of the minimum
            :math:`r_0` (in distance units)

    Example::

        nl = nlist.Cell()
        morse = pair.Morse(r_cut=3.0, nlist=nl)
        morse.params[('A', 'A')] = dict(D0=1.0, alpha=3.0, r0=1.0)
        morse.r_cut[('A', 'B')] = 3.0
    """

    _cpp_class_name = "PotentialPairMorse"
    def __init__(self, nlist, r_cut=None, r_on=0., mode='none'):
        super().__init__(nlist, r_cut, r_on, mode)
        params = TypeParameter('params', 'particle_types',
                               TypeParameterDict(D0=float, alpha=float, r0=float,
                                             len_keys=2))
        self._add_typeparam(params)

class DPD(Pair):
    """Dissipative Particle Dynamics.

    Args:
        nlist (:py:mod:`hoomd.md.nlist.NList`): Neighbor list
        kT (:py:mod:`hoomd.variant` or :py:obj:`float`): Temperature of
          thermostat (in energy units).
        seed (int): seed for the PRNG in the DPD thermostat.
        r_cut (float): Default cutoff radius (in distance units).
        r_on (float): Default turn-on radius (in distance units).

    `DPD` specifies that a DPD pair force should be applied between every
    non-excluded particle pair in the simulation, including an interaction
    potential, pairwise drag force, and pairwise random force. See `Groot and
    Warren 1997 <http://dx.doi.org/10.1063/1.474784>`_.

    .. math::
        :nowrap:

        \\begin{eqnarray*}
        F = F_{\\mathrm{C}}(r) + F_{\\mathrm{R,ij}}(r_{ij}) +
        F_{\\mathrm{D,ij}}(v_{ij}) \\\\
        \\end{eqnarray*}

    .. math::
        :nowrap:

        \\begin{eqnarray*}
        F_{\\mathrm{C}}(r) = & A \\cdot  w(r_{ij}) \\\\
        F_{\\mathrm{R, ij}}(r_{ij}) = & - \\theta_{ij}\\sqrt{3}
        \\sqrt{\\frac{2k_b\\gamma T}{\\Delta t}}\\cdot w(r_{ij})  \\\\
        F_{\\mathrm{D, ij}}(r_{ij}) = & - \\gamma w^2(r_{ij})\\left(
        \\hat r_{ij} \\circ v_{ij} \\right)  \\\\
        \\end{eqnarray*}

    .. math::
        :nowrap:

        \\begin{eqnarray*}
        w(r_{ij}) = &\\left( 1 - r/r_{\\mathrm{cut}} \\right)
        & r < r_{\\mathrm{cut}} \\\\
                  = & 0 & r \\ge r_{\\mathrm{cut}} \\\\
        \\end{eqnarray*}

    where :math:`\\hat r_{ij}` is a normalized vector from particle i to
    particle j, :math:`v_{ij} = v_i - v_j`, and :math:`\\theta_{ij}` is a
    uniformly distributed random number in the range [-1, 1].

    `DPD` generates random numbers by hashing together the particle tags in the
    pair, the user seed, and the current time step index.

    Attention:
        Change the seed if you reset the simulation time step to 0. If you keep
        the same seed, the simulation will continue with the same sequence of
        random numbers used previously and may cause unphysical correlations.

        For MPI runs: all ranks other than 0 ignore the seed input and use the
        value of rank 0.

    `C. L. Phillips et. al. 2011 <http://dx.doi.org/10.1016/j.jcp.2011.05.021>`_
    describes the DPD implementation details in HOOMD-blue. Cite it if you
    utilize the DPD functionality in your work.

    `DPD` does not implement and energy shift / smoothing modes due to the
    function of the force. Use `params` dictionary to set potential
    coefficients. The coefficients must be set per unique pair of particle
    types.

    To use the DPD thermostat, an :py:class:`hoomd.md.methods.NVE` integrator
    must be applied to the system and the user must specify a temperature.  Use
    of the dpd thermostat pair force with other integrators will result in
    unphysical behavior. To use pair.dpd with a different conservative potential
    than :math:`F_C`, set A to zero and define the conservative pair potential
    separately.  Note that DPD thermostats are often defined in terms of
    :math:`\\sigma` where :math:`\\sigma = \\sqrt{2k_b\\gamma T}`.

    Attributes:
        params (`TypeParameter` [\
          `tuple` [``particle_type``, ``particle_type``],\
          `dict`]):
          The force parameters. The dictionary has the following keys:

          * ``A`` (`float`, **required**) - :math:`A` (in force units)

          * ``gamma`` (`float`, **required**) - :math:`\\gamma` (in units of
            force/velocity)

    Example::

        nl = nlist.Cell()
        dpd = pair.DPD(nlist=nl, kT=1.0, seed=0, r_cut=1.0)
        dpd.params[('A', 'A')] = dict(A=25.0, gamma=4.5)
        dpd.params[('A', 'B')] = dict(A=40.0, gamma=4.5)
        dpd.params[('B', 'B')] = dict(A=25.0, gamma=4.5)
        dpd.params[(['A', 'B'], ['C', 'D'])] = dict(A=40.0, gamma=4.5)
    """
    _cpp_class_name = "PotentialPairDPDThermoDPD"
    def __init__(self, nlist, kT, seed=3, r_cut=None, r_on=0., mode='none'):
        super().__init__(nlist, r_cut, r_on, mode)
        params = TypeParameter('params', 'particle_types',
                               TypeParameterDict(A=float, gamma=float, len_keys=2))
        self._add_typeparam(params)

        d = ParameterDict(kT=hoomd.variant.Variant, seed=int)
        self._param_dict.update(d)

        self.kT = kT
        self.seed = seed

class DPDConservative(Pair):
    """DPD Conservative pair force.

    Args:
        nlist (:py:mod:`hoomd.md.nlist.NList`): Neighbor list
        r_cut (float): Default cutoff radius (in distance units).
        r_on (float): Default turn-on radius (in distance units).

    `DPDConservative` specifies the conservative part of the DPD pair potential
    should be applied between every non-excluded particle pair in the
    simulation. No thermostat (e.g. Drag Force and Random Force) is applied, as
    is in :py:class:`DPD`.

    .. math::
        :nowrap:

        \\begin{eqnarray*}
        V_{\\mathrm{DPD-C}}(r) = & A \\cdot \\left( r_{\\mathrm{cut}} - r
          \\right) - \\frac{1}{2} \\cdot \\frac{A}{r_{\\mathrm{cut}}} \\cdot
          \\left(r_{\\mathrm{cut}}^2 - r^2 \\right)
          & r < r_{\\mathrm{cut}} \\\\
                              = & 0 & r \\ge r_{\\mathrm{cut}} \\\\
        \\end{eqnarray*}


    `DPDConservative` does not implement and energy shift / smoothing modes due
    to the function of the force. Use `params` dictionary to set potential
    coefficients. The coefficients must be set per unique pair of particle
    types.

    Attributes:
        params (`TypeParameter` [\
          `tuple` [``particle_type``, ``particle_type``],\
          `dict`]):
          The potential parameters. The dictionary has the following keys:

          * ``A`` (`float`, **required**) - :math:`A` (in force units)

    Example::

        nl = nlist.Cell()
        dpdc = pair.DPDConservative(nlist=nl, r_cut=3.0)
        dpdc.params[('A', 'A')] = dict(A=1.0)
        dpdc.params[('A', 'B')] = dict(A=2.0, r_cut = 1.0)
        dpdc.params[(['A', 'B'], ['C', 'D'])] = dict(A=3.0)
    """
    _cpp_class_name = "PotentialPairDPD"
    def __init__(self, nlist, r_cut=None, r_on=0., mode='none'):
        # initialize the base class
        super().__init__(nlist, r_cut, r_on, mode)
        params =  TypeParameter('params', 'particle_types',
                                TypeParameterDict(A=float, len_keys=2))
        self._add_typeparam(params)


class DPDLJ(Pair):
    """Dissipative Particle Dynamics with a LJ conservative force.

    Args:
        nlist (:py:mod:`hoomd.md.nlist.NList`): Neighbor list
        kT (:py:mod:`hoomd.variant` or :py:obj:`float`): Temperature of
            thermostat (in energy units).
        seed (int): seed for the PRNG in the DPD thermostat.
        r_cut (float): Default cutoff radius (in distance units).
        r_on (float): Default turn-on radius (in distance units).

    `DPDLJ` specifies that a DPD thermostat and a Lennard-Jones pair potential
    should be applied between every non-excluded particle pair in the
    simulation.

    `C. L. Phillips et. al. 2011 <http://dx.doi.org/10.1016/j.jcp.2011.05.021>`_
    describes the DPD implementation details in HOOMD-blue. Cite it if you
    utilize the DPD functionality in your work.

    .. math::
        :nowrap:

        \\begin{eqnarray*}
        F = F_{\\mathrm{C}}(r) + F_{\\mathrm{R,ij}}(r_{ij}) +
            F_{\\mathrm{D,ij}}(v_{ij}) \\\\
        \\end{eqnarray*}

    .. math::
        :nowrap:

        \\begin{eqnarray*}
        F_{\\mathrm{C}}(r) = & \\partial V_{\\mathrm{LJ}} / \\partial r \\\\
        F_{\\mathrm{R, ij}}(r_{ij}) = & - \\theta_{ij}\\sqrt{3}
            \\sqrt{\\frac{2k_b\\gamma T}{\\Delta t}}\\cdot w(r_{ij})  \\\\
        F_{\\mathrm{D, ij}}(r_{ij}) = & - \\gamma w^2(r_{ij})
            \\left( \\hat r_{ij} \\circ v_{ij} \\right)  \\\\
        \\end{eqnarray*}

    .. math::
        :nowrap:

        \\begin{eqnarray*}
        V_{\\mathrm{LJ}}(r) = & 4 \\varepsilon \\left[ \\left(
            \\frac{\\sigma}{r} \\right)^{12} -
            \\alpha \\left( \\frac{\\sigma}{r} \\right)^{6} \\right]
            & r < r_{\\mathrm{cut}} \\\\
                            = & 0 & r \\ge r_{\\mathrm{cut}} \\\\
        \\end{eqnarray*}

    .. math::
        :nowrap:

        \\begin{eqnarray*}
        w(r_{ij}) = &\\left( 1 - r/r_{\\mathrm{cut}} \\right)
            & r < r_{\\mathrm{cut}} \\\\
                  = & 0 & r \\ge r_{\\mathrm{cut}} \\\\
        \\end{eqnarray*}

    where :math:`\\hat r_{ij}` is a normalized vector from particle i to
    particle j, :math:`v_{ij} = v_i - v_j`, and :math:`\\theta_{ij}` is a
    uniformly distributed random number in the range [-1, 1].

    Use `params` dictionary to set potential coefficients. The coefficients must
    be set per unique pair of particle types.

    To use the DPD thermostat, an :py:class:`hoomd.md.methods.NVE` integrator
    must be applied to the system and the user must specify a temperature.  Use
    of the dpd thermostat pair force with other integrators will result in
    unphysical behavior.

    Attributes:
        params (`TypeParameter` [\
          `tuple` [``particle_type``, ``particle_type``],\
          `dict`]):
          The DPDLJ potential parameters. The dictionary has the following keys:

          * ``epsilon`` (`float`, **required**) - :math:`\\varepsilon`
            (in energy units)

          * ``sigma`` (`float`, **required**) - :math:`\\sigma`
            (in distance units)

          * ``alpha`` (`float`, **optional**, defaults to 1.0) -
            :math:`\\alpha` (unitless)

          * ``gamma`` (`float`, **required**) - :math:`\\gamma` (in units of
            force/velocity)

    Example::

        nl = nlist.Cell()
        dpdlj = pair.DPDLJ(nlist=nl, kT=1.0, seed=0, r_cut=2.5)
        dpdlj.params[('A', 'A')] = dict(epsilon=1.0, sigma=1.0, gamma=4.5)
        dpdlj.params[(['A', 'B'], ['C', 'D'])] = dict(epsilon=3.0, sigma=1.0, gamma=1.2)
        dpdlj.r_cut[('B', 'B')] = 2.0**(1.0/6.0)
    """
    _cpp_class_name = "PotentialPairDPDLJThermoDPD"
    def __init__(self, nlist, kT, seed=3, r_cut=None, r_on=0., mode='none'):
        if mode == 'xplor':
            raise ValueError("xplor smoothing is not supported with pair.DPDLJ")

        super().__init__(nlist, r_cut, r_on, mode)
        params = TypeParameter('params', 'particle_types', TypeParameterDict(
            epsilon=float, sigma=float, alpha=1.0, gamma=float,
            len_keys=2))
        self._add_typeparam(params)

        d = ParameterDict(kT=hoomd.variant.Variant, seed=int,
                          mode=OnlyFrom(['none', 'shifted']))
        self._param_dict.update(d)

        self.kT = kT
        self.seed = seed
        self.mode = mode

class ForceShiftedLJ(Pair):
    """Force-shifted Lennard-Jones pair potential.

    Args:
        nlist (:py:mod:`hoomd.md.nlist.NList`): Neighbor list
        r_cut (float): Default cutoff radius (in distance units).
        r_on (float): Default turn-on radius (in distance units).
        mode (str): energy shifting/smoothing mode.

    `ForceShiftedLJ` specifies that a modified Lennard-Jones pair force should
    be applied between non-excluded particle pair in the simulation. The force
    differs from the one calculated by  :py:class:`LJ` by the subtraction of the
    value of the force at :math:`r_{\\mathrm{cut}}`, such that the force
    smoothly goes to zero at the cut-off. The potential is modified by a linear
    function. This potential can be used as a substitute for :py:class:`LJ`,
    when the exact analytical form of the latter is not required but a smaller
    cut-off radius is desired for computational efficiency. See `Toxvaerd et.
    al. 2011 <http://dx.doi.org/10.1063/1.3558787>`_ for a discussion of this
    potential.

    .. math::
        :nowrap:

        \\begin{eqnarray*}
        V(r) = & 4 \\varepsilon \\left[ \\left( \\frac{\\sigma}{r}
          \\right)^{12} - \\alpha \\left( \\frac{\\sigma}{r} \\right)^{6}
          \\right] + \\Delta V(r) & r < r_{\\mathrm{cut}}\\\\
             = & 0 & r \\ge r_{\\mathrm{cut}} \\\\
        \\end{eqnarray*}

    .. math::

        \\Delta V(r) = -(r - r_{\\mathrm{cut}}) \\frac{\\partial
          V_{\\mathrm{LJ}}}{\\partial r}(r_{\\mathrm{cut}})

    See :py:class:`Pair` for details on how forces are calculated and the
    available energy shifting and smoothing modes. Use `params` dictionary to
    set potential coefficients. The coefficients must be set per unique pair of
    particle types.

    Attributes:
        params (`TypeParameter` [\
          `tuple` [``particle_type``, ``particle_type``],\
          `dict`]):
          The potential parameters. The dictionary has the following keys:

          * ``epsilon`` (`float`, **required**) - :math:`\\varepsilon`
            (in energy units)

          * ``sigma`` (`float`, **required**) - :math:`\\sigma`
            (in distance units)

          * ``alpha`` (`float`, **optional**, defaults to 1.0) - :math:`\\alpha`
            (unitless)

    Example::

        nl = nlist.Cell()
        fslj = pair.ForceShiftedLJ(nlist=nl, r_cut=1.5)
        fslj.params[('A', 'A')] = dict(epsilon=1.0, sigma=1.0)
    """
    _cpp_class_name = "PotentialPairForceShiftedLJ"
    def __init__(self, nlist, r_cut=None, r_on=0., mode='none'):
        # initialize the base class
        super().__init__(nlist, r_cut, r_on, mode)

        params = TypeParameter('params', 'particle_types',
                               TypeParameterDict(sigma=float, epsilon=float,
                                                 len_keys=2))
        self._add_typeparam(params)

class Moliere(Pair):
    """Moliere pair potential.

    Args:
        nlist (:py:mod:`hoomd.md.nlist.NList`): Neighbor list
        r_cut (float): Default cutoff radius (in distance units).
        r_on (float): Default turn-on radius (in distance units).
        mode (str): energy shifting/smoothing mode.

    `Moliere` specifies that a Moliere type pair potential should be applied
    between every non-excluded particle pair in the simulation.

    .. math::
        :nowrap:

        \\begin{eqnarray*}
        V_{\\mathrm{Moliere}}(r)
          = & \\frac{Z_i Z_j e^2}{4 \\pi \\epsilon_0 r_{ij}} \\left[ 0.35 \\exp
          \\left( -0.3 \\frac{r_{ij}}{a_F} \\right) + \\\\
          0.55 \\exp \\left( -1.2 \\frac{r_{ij}}{a_F} \\right) + 0.10 \\exp
          \\left( -6.0 \\frac{r_{ij}}{a_F} \\right) \\right]
          & r < r_{\\mathrm{cut}} \\\\
          = & 0 & r > r_{\\mathrm{cut}} \\\\
        \\end{eqnarray*}

    Where each parameter is defined as:

    - :math:`Z_i` - *Z_i* - Atomic number of species i (unitless)
    - :math:`Z_j` - *Z_j* - Atomic number of species j (unitless)
    - :math:`e` - *elementary_charge* - The elementary charge (in charge units)
    - :math:`a_F = \\frac{0.8853 a_0}{\\left( \\sqrt{Z_i} + \\sqrt{Z_j}
      \\right)^{2/3}}`, where :math:`a_0` is the Bohr radius (in distance units)

    See `Pair` for details on how forces are calculated and the available
    energy shifting and smoothing modes. Use `params` dictionary to set
    potential coefficients. The coefficients must be set per unique pair of
    particle types.

    Attributes:
        params (`TypeParameter` [\
          `tuple` [``particle_type``, ``particle_type``],\
          `dict`]):
          The potential parameters. The dictionary has the following keys:

          * ``qi`` (`float`, **required**) -
            :math:`q_i = Z_i \\frac{e}{\\sqrt{4 \\pi \\epsilon_0}}`
            (in charge units)

          * ``qj`` (`float`, **required**) -
            :math:`q_j = Z_j \\frac{e}{\\sqrt{4 \\pi \\epsilon_0}}`
            (in charge units)

          * ``aF`` (`float`, **required**) -
            :math:`a_F = \\frac{0.8853 a_0}{\\left( \\sqrt{Z_i} + \\sqrt{Z_j}
            \\right)^{2/3}}`

    Example::

        nl = nlist.Cell()
        moliere = pair.Moliere(r_cut = 3.0, nlist=nl)

        Zi = 54
        Zj = 7
        e = 1
        a0 = 1
        aF = 0.8853 * a0 / (np.sqrt(Zi) + np.sqrt(Zj))**(2/3)

        moliere.params[('A', 'B')] = dict(qi=Zi*e, qj=Zj*e, aF=aF)
    """
    _cpp_class_name = "PotentialPairMoliere"
    def __init__(self, nlist, r_cut=None, r_on=0., mode='none'):
        super().__init__(nlist, r_cut, r_on, mode)
        params = TypeParameter('params', 'particle_types',
                               TypeParameterDict(qi=float, qj=float, aF=float,
                                                 len_keys=2))
        self._add_typeparam(params)

class ZBL(Pair):
    """ZBL pair potential.

    Args:
        nlist (:py:mod:`hoomd.md.nlist.NList`): Neighbor list
        r_cut (float): Default cutoff radius (in distance units).
        r_on (float): Default turn-on radius (in distance units).
        mode (str): energy shifting/smoothing mode.

    :py:class:`ZBL` specifies that a Ziegler-Biersack-Littmark pair potential
    should be applied between every non-excluded particle pair in the
    simulation.

    .. math::
        :nowrap:

        \\begin{eqnarray*}
        V_{\\mathrm{ZBL}}(r) =
          & \\frac{Z_i Z_j e^2}{4 \\pi \\epsilon_0 r_{ij}} \\left[ 0.1818
          \\exp \\left( -3.2 \\frac{r_{ij}}{a_F} \\right) \\\\
          + 0.5099 \\exp \\left( -0.9423 \\frac{r_{ij}}{a_F} \\right) \\\\
          + 0.2802 \\exp \\left( -0.4029 \\frac{r_{ij}}{a_F} \\right) \\\\
          + 0.02817 \\exp \\left( -0.2016 \\frac{r_{ij}}{a_F} \\right) \\right],
          & r < r_{\\mathrm{cut}} \\\\
          = & 0, & r > r_{\\mathrm{cut}} \\\\
        \\end{eqnarray*}

    Where each parameter is defined as:

    - :math:`Z_i` - *Z_i* - Atomic number of species i (unitless)
    - :math:`Z_j` - *Z_j* - Atomic number of species j (unitless)
    - :math:`e` - *elementary_charge* - The elementary charge (in charge units)
    - :math:`a_F = \\frac{0.8853 a_0}{ Z_i^{0.23} + Z_j^{0.23} }`, where
      :math:`a_0` is the Bohr radius (in distance units)

    See `Pair` for details on how forces are calculated and the available
    energy shifting and smoothing modes. Use `params` dictionary to set
    potential coefficients.

    Attributes:
        params (`TypeParameter` [\
          `tuple` [``particle_type``, ``particle_type``],\
          dict]):
          The ZBL potential parameters. The dictionary has the following keys:

          * ``q_i`` (`float`, **required**) - :math:`q_i=Z_i \\frac{e}{\\sqrt{4
            \\pi \\epsilon_0}}` (in charge units)

          * ``q_j`` (`float`, **required**) - :math:`q_j=Z_j \\frac{e}{\\sqrt{4
            \\pi \\epsilon_0}}` (in charge units)

          * ``a_F`` (`float`, **required**) -
            :math:`a_F = \\frac{0.8853 a_0}{ Z_i^{0.23} + Z_j^{0.23} }`

    Example::

        nl = nlist.Cell()
        zbl = pair.ZBL(r_cut = 3.0, nlist=nl)

        Zi = 54
        Zj = 7
        e = 1
        a0 = 1
        aF = 0.8853 * a0 / (Zi**(0.23) + Zj**(0.23))

        zbl.params[('A', 'B')] = dict(qi=Zi*e, qj=Zj*e, aF=aF)
    """
    _cpp_class_name = "PotentialPairZBL"
    def __init__(self, nlist, r_cut=None, r_on=0., mode='none'):

        super().__init__(nlist, r_cut, r_on, mode);
        params = TypeParameter('params', 'particle_types',
                               TypeParameterDict(qi=float, qj=float, aF=float,
                                                 len_keys=2))
        self._add_typeparam(params)

class tersoff(pair):
    R""" Tersoff Potential.

    Args:
        r_cut (float): Default cutoff radius (in distance units).
        nlist (:py:mod:`hoomd.md.nlist.NList`): Neighbor list
        name (str): Name of the force instance.

    :py:class:`tersoff` specifies that the Tersoff three-body potential should be applied to every
    non-bonded particle pair in the simulation.  Despite the fact that the Tersoff potential accounts
    for the effects of third bodies, it is included in the pair potentials because the species of the
    third body is irrelevant. It can thus use type-pair parameters similar to those of the pair potentials.

    The Tersoff potential is a bond-order potential based on the Morse potential that accounts for the weakening of
    individual bonds with increasing coordination number. It does this by computing a modifier to the
    attractive term of the potential. The modifier contains the effects of third-bodies on the bond
    energies. The potential also includes a smoothing function around the cutoff. The smoothing function
    used in this work is exponential in nature as opposed to the sinusoid used by Tersoff. The exponential
    function provides continuity up (I believe) the second derivative.

    """
    def __init__(self, r_cut, nlist, name=None):

        # tell the base class how we operate

        # initialize the base class
        pair.__init__(self, r_cut, nlist, name);

        # this potential cannot handle a half neighbor list
        self.nlist.cpp_nlist.setStorageMode(_md.NeighborList.storageMode.full);

        # create the c++ mirror class
        if not hoomd.context.current.device.cpp_exec_conf.isCUDAEnabled():
            self.cpp_force = _md.PotentialTersoff(hoomd.context.current.system_definition, self.nlist.cpp_nlist, self.name);
            self.cpp_class = _md.PotentialTersoff;
        else:
            self.cpp_force = _md.PotentialTersoffGPU(hoomd.context.current.system_definition, self.nlist.cpp_nlist, self.name);
            self.cpp_class = _md.PotentialTersoffGPU;

        hoomd.context.current.system.addCompute(self.cpp_force, self.force_name);

        # setup the coefficients
        self.required_coeffs = ['cutoff_thickness', 'C1', 'C2', 'lambda1', 'lambda2', 'dimer_r', 'n', 'gamma', 'lambda3', 'c', 'd', 'm', 'alpha']
        self.pair_coeff.set_default_coeff('cutoff_thickness', 0.2);
        self.pair_coeff.set_default_coeff('dimer_r', 1.5);
        self.pair_coeff.set_default_coeff('C1', 1.0);
        self.pair_coeff.set_default_coeff('C2', 1.0);
        self.pair_coeff.set_default_coeff('lambda1', 2.0);
        self.pair_coeff.set_default_coeff('lambda2', 1.0);
        self.pair_coeff.set_default_coeff('lambda3', 0.0);
        self.pair_coeff.set_default_coeff('n', 0.0);
        self.pair_coeff.set_default_coeff('m', 0.0);
        self.pair_coeff.set_default_coeff('c', 0.0);
        self.pair_coeff.set_default_coeff('d', 1.0);
        self.pair_coeff.set_default_coeff('gamma', 0.0);
        self.pair_coeff.set_default_coeff('alpha', 3.0);

    def process_coeff(self, coeff):
        cutoff_d = coeff['cutoff_thickness'];
        C1 = coeff['C1'];
        C2 = coeff['C2'];
        lambda1 = coeff['lambda1'];
        lambda2 = coeff['lambda2'];
        dimer_r = coeff['dimer_r'];
        n = coeff['n'];
        gamma = coeff['gamma'];
        lambda3 = coeff['lambda3'];
        c = coeff['c'];
        d = coeff['d'];
        m = coeff['m'];
        alpha = coeff['alpha'];

        gamman = math.pow(gamma, n);
        c2 = c * c;
        d2 = d * d;
        lambda3_cube = lambda3 * lambda3 * lambda3;

        tersoff_coeffs = _hoomd.make_scalar2(C1, C2);
        exp_consts = _hoomd.make_scalar2(lambda1, lambda2);
        ang_consts = _hoomd.make_scalar3(c2, d2, m);

        return _md.make_tersoff_params(cutoff_d, tersoff_coeffs, exp_consts, dimer_r, n, gamman, lambda3_cube, ang_consts, alpha);


class revcross(pair):
    R""" Reversible crosslinker three-body potential to model bond swaps.

    Warning: The code hasn yet to be updated with current API

    Args:
        nlist (:py:mod:`hoomd.md.nlist.NList`): Neighbor list
        r_cut (float): Default cutoff radius (in distance units).
        r_on (float): Default turn-on radius (in distance units).
        mode (str): energy shifting/smoothing mode.

    :py:class:`revcross` specifies that the revcross three-body potential should be applied to every
    non-bonded particle pair in the simulation.  Despite the fact that the revcross potential accounts
    for the effects of third bodies, it is included in the pair potentials because its is actually just a
    combination of two body potential terms. It can thus use type-pair parameters similar to those of the pair potentials.

    The revcross potential has been described in detail in `S. Ciarella and W.G. Ellenbroek 2019 <https://arxiv.org/abs/1912.08569>`_. It is based on a generalized-Lennard-Jones pairwise
    attraction to form bonds between interacting particless:

    .. math::
        :nowrap:

        \begin{eqnarray*}
        V_{ij}(r)  =  4 \varepsilon \left[ \left( \dfrac{ \sigma}{r_{ij}} \right) ^{2n}- \left( \dfrac{ \sigma}{r_{ij}} \right)^{n} \right] \qquad r<r_{cut}
        \end{eqnarray*}

    with the following coefficients:

    - :math:`\varepsilon` - *epsilon* (in energy units)
    - :math:`\sigma` - *sigma* (in distance units)
    - :math:`n` - *n* (unitless)
    - :math:`m` - *m* (unitless)
    - :math:`r_{\mathrm{cut}}` - *r_cut* (in distance units)
      - *optional*: defaults to the global r_cut specified in the pair command

    Then an additional three-body repulsion is evaluated to compensate the bond energies imposing single bond per particle condition:

    .. math::
        :nowrap:

            \begin{eqnarray*}
            v^{\left( 3b \right)}_{ijk}=\lambda \epsilon\,\hat{v}^{ \left( 2b \right)}_{ij}\left(\vec{r}_{ij}\right) \cdot \hat{v}^{ \left( 2b \right)}_{ik}\left(\vec{r}_{ik}\right)~,\\
            \end{eqnarray*}

    where the two body potential is rewritten as:

    .. math::
        :nowrap:

            \begin{eqnarray*}
            \hat{v}^{ \left( 2b \right)}_{ij}\left(\vec{r}_{ij}\right) =
            \begin{cases}
            & 1 \qquad \qquad \; \; \qquad r\le r_{min}\\
            & - \dfrac{v_{ij}\left(\vec{r}_{ij}\right)}{\epsilon} \qquad r > r_{min}~.\\
            \end{cases}
            \end{eqnarray*}

    .. attention::

        The revcross potential models an asymmetric interaction between two different chemical moieties that can form a reversible bond.
	This requires the definition of (at least) two different types of particles.
	A reversible bond is only possible between two different species, otherwise :math:`v^{\left( 3b \right)}_{ijk}`, would prevent any bond.
	In our example we then set the interactions for types A and B with ``potRevC.pair_coeff.set(['A','B'],['A','B'],sigma=0.0,n=0,epsilon=0,lambda3=0)``
        and the only non-zero energy only between the different types ``potRevC.pair_coeff.set('A','B',sigma=1,n=100,epsilon=100,lambda3=1)``.
	Notice that the number of the minoritary species corresponds to the maximum number of bonds.


    This three-body term also tunes the energy required for a bond swap through the coefficient:
    - :math:`\lambda` - *lambda3* (unitless)
    in `S. Ciarella and W.G. Ellenbroek 2019 <https://arxiv.org/abs/1912.08569>`_ is explained that setting :math:`\lambda=1` corresponds to no energy requirement to initiate bond swap, while this
    energy barrier scales roughly as :math:`\beta \Delta E_\text{sw} =\beta \varepsilon(\lambda-1)`.

    Note:

        Choosing :math:`\lambda=1` pushes the system towards clusterization because the three-body term is not enough to
        compensate the energy of multiple bonds, so it may cause unphysical situations.

    Use ``params`` dictionary to set potential coefficients. The coefficients must be set per unique pair of particle types.

    Attributes:
        params (TypeParameter[tuple[``particle_type``, ``particle_type``], dict]):
            The revcross potential parameters. The dictionary has the following keys:

            * ``epsilon`` (`float`, **required**) - :math:`\varepsilon` (in units of energy)

            * ``sigma`` (`float`, **required**) - :math:`\sigma` - (in distance units)

            * ``n`` (`float`, **required**) - *n* - (unitless)

            * ``lambda3`` (`float`, **required**) - *lambda3`* - (unitless)

    Example::

        nl = md.nlist.Cell()
        potBondSwap = md.pair.revcross(nlist=nl, r_cut=1.3)
        potBondSwap.params[(['A','B'],['A','B'])] = dict(sigma=0, n=0, epsilon=0, lambda3=0)
	# a bond can be made only between A-B and not A-A or B-B
        potBondSwap.params[('A','B')] = dict(sigma=1, n=100, epsilon=10, lambda3=1)

    """
    def __init__(self, r_cut, nlist, name=None):

        # tell the base class how we operate

        # initialize the base class
        pair.__init__(self, r_cut, nlist, name);

        # this potential cannot handle a half neighbor list
        self.nlist.cpp_nlist.setStorageMode(_md.NeighborList.storageMode.full);

        # create the c++ mirror class
        if not hoomd.context.current.device.cpp_exec_conf.isCUDAEnabled():
            self.cpp_force = _md.PotentialRevCross(hoomd.context.current.system_definition, self.nlist.cpp_nlist, self.name);
            self.cpp_class = _md.PotentialRevCross;
        else:
            self.cpp_force = _md.PotentialRevCrossGPU(hoomd.context.current.system_definition, self.nlist.cpp_nlist, self.name);
            self.cpp_class = _md.PotentialRevCrossGPU;

        hoomd.context.current.system.addCompute(self.cpp_force, self.force_name);

        # setup the coefficients
        self.required_coeffs = ['sigma', 'n', 'epsilon', 'lambda3']
        self.pair_coeff.set_default_coeff('sigma', 2.);
        self.pair_coeff.set_default_coeff('n', 1.0);
        self.pair_coeff.set_default_coeff('epsilon', 1.0);
        self.pair_coeff.set_default_coeff('lambda3', 1.0);

    def process_coeff(self, coeff):
        sigma = coeff['sigma'];
        n = coeff['n'];
        epsilon = coeff['epsilon'];
        lambda3 = coeff['lambda3'];

        return _md.make_revcross_params(sigma, n, epsilon, lambda3);



class Mie(Pair):
    """Mie pair potential.

    Args:
        nlist (:py:mod:`hoomd.md.nlist.NList`): Neighbor list
        r_cut (float): Default cutoff radius (in distance units).
        r_on (float): Default turn-on radius (in distance units).
        mode (str): energy shifting/smoothing mode.

    `Mie` specifies that a Mie pair potential should be applied between every
    non-excluded particle pair in the simulation.

    .. math::
        :nowrap:

        \\begin{eqnarray*}
        V_{\\mathrm{mie}}(r)
          = & \\left( \\frac{n}{n-m} \\right) {\\left( \\frac{n}{m}
          \\right)}^{\\frac{m}{n-m}} \\varepsilon \\left[ \\left(
          \\frac{\\sigma}{r} \\right)^{n} - \\left( \\frac{\\sigma}{r}
          \\right)^{m} \\right] & r < r_{\\mathrm{cut}} \\\\
          = & 0 & r \\ge r_{\\mathrm{cut}} \\\\
        \\end{eqnarray*}

    `Pair` for details on how forces are calculated and the available energy
    shifting and smoothing modes. Use the `params` dictionary to set potential
    coefficients. The coefficients must be set per unique pair of particle
    types.

    Attributes:
        params (`TypeParameter` [\
          `tuple` [``particle_type``, ``particle_type``],\
          `dict`]):
          The potential parameters. The dictionary has the following keys:

          * ``epsilon`` (`float`, **required**) - :math:`\\varepsilon` (in units
            of energy)

          * ``sigma`` (`float`, **required**) - :math:`\\sigma` (in distance
            units)

          * ``n`` (`float`, **required**) - :math:`n` (unitless)

          * ``m`` (`float`, **required**) - :math:`m` (unitless)

    Example::

        nl = nlist.Cell()
        mie = pair.Mie(nlist=nl, r_cut=3.0)
        mie.params[('A', 'A')] = dict(epsilon=1.0, sigma=1.0, n=12, m=6)
        mie.r_cut[('A', 'A')] = 2**(1.0/6.0)
        mie.r_on[('A', 'A')] = 2.0
        mie.params[(['A', 'B'], ['C', 'D'])] = dict(epsilon=1.5, sigma=2.0)
    """
    _cpp_class_name = "PotentialPairMie"
    def __init__(self, nlist, r_cut=None, r_on=0., mode='none'):

        super().__init__(nlist, r_cut, r_on, mode)
        params = TypeParameter('params', 'particle_types',
                               TypeParameterDict(epsilon=float, sigma=float,
                                                 n=float, m=float, len_keys=2))

        self._add_typeparam(params)


class _shape_dict(dict):
    """Simple dictionary subclass to improve handling of anisotropic potential
    shape information."""
    def __getitem__(self, key):
        try:
            return super(_shape_dict, self).__getitem__(key)
        except KeyError as e:
            raise KeyError("No shape parameters specified for particle type {}!".format(key)) from e


class ai_pair(pair):
    R"""Generic anisotropic pair potential.

    Users should not instantiate :py:class:`ai_pair` directly. It is a base class that
    provides common features to all anisotropic pair forces. Rather than repeating all of that documentation in a
    dozen different places, it is collected here.

    All anisotropic pair potential commands specify that a given potential energy, force and torque be computed
    on all non-excluded particle pairs in the system within a short range cutoff distance :math:`r_{\mathrm{cut}}`.
    The interaction energy, forces and torque depend on the inter-particle separation
    :math:`\vec r` and on the orientations :math:`\vec q_i`, :math:`q_j`, of the particles.
    """

    ## \internal
    # \brief Initialize the pair force
    # \details
    # The derived class must set
    #  - self.cpp_class (the pair class to instantiate)
    #  - self.required_coeffs (a list of the coeff names the derived class needs)
    #  - self.process_coeffs() (a method that takes in the coeffs and spits out a param struct to use in
    #       self.cpp_force.set_params())
    def __init__(self, r_cut, nlist, name=None):
        # initialize the base class
        force._force.__init__(self, name);

        self.global_r_cut = r_cut;

        # setup the coefficient matrix
        self.pair_coeff = coeff();
        self.pair_coeff.set_default_coeff('r_cut', self.global_r_cut);

        # setup the neighbor list
        self.nlist = nlist
        self.nlist.subscribe(lambda:self.get_rcut())
        self.nlist.update_rcut()

        self._shape = _shape_dict()

    def set_params(self, mode=None):
        R"""Set parameters controlling the way forces are computed.

        Args:
            mode (str): (if set) Set the mode with which potentials are handled at the cutoff

        valid values for mode are: "none" (the default) and "shift":

        - *none* - No shifting is performed and potentials are abruptly cut off
        - *shift* - A constant shift is applied to the entire potential so that it is 0 at the cutoff

        Examples::

            mypair.set_params(mode="shift")
            mypair.set_params(mode="no_shift")

        """

        if mode is not None:
            if mode == "no_shift":
                self.cpp_force.setShiftMode(self.cpp_class.energyShiftMode.no_shift)
            elif mode == "shift":
                self.cpp_force.setShiftMode(self.cpp_class.energyShiftMode.shift)
            else:
                hoomd.context.current.device.cpp_msg.error("Invalid mode\n");
                raise RuntimeError("Error changing parameters in pair force");

    @property
    def shape(self):
        R"""Get or set shape parameters per type.

        In addition to any pair-specific parameters required to characterize a
        pair potential, individual particles that have anisotropic interactions
        may also have their own shapes that affect the potentials. General
        anisotropic pair potentials may set per-particle shapes using this
        method.
        """
        return self._shape

    def update_coeffs(self):
        coeff_list = self.required_coeffs + ["r_cut"];
        # check that the pair coefficients are valid
        if not self.pair_coeff.verify(coeff_list):
            hoomd.context.current.device.cpp_msg.error("Not all pair coefficients are set\n");
            raise RuntimeError("Error updating pair coefficients");

        # set all the params
        ntypes = hoomd.context.current.system_definition.getParticleData().getNTypes();
        type_list = [];
        for i in range(0,ntypes):
            type_list.append(hoomd.context.current.system_definition.getParticleData().getNameByType(i));

        for i in range(0,ntypes):
            self._set_cpp_shape(i, type_list[i])

            for j in range(i,ntypes):
                # build a dict of the coeffs to pass to process_coeff
                coeff_dict = {}
                for name in coeff_list:
                    coeff_dict[name] = self.pair_coeff.get(type_list[i], type_list[j], name);

                param = self.process_coeff(coeff_dict);
                self.cpp_force.setParams(i, j, param);
                self.cpp_force.setRcut(i, j, coeff_dict['r_cut']);

    def _set_cpp_shape(self, type_id, type_name):
        """Update shape information in C++.

        This method must be implemented by subclasses to generate the
        appropriate shape structure. The default behavior is to do nothing."""
        pass

class gb(ai_pair):
    R""" Gay-Berne anisotropic pair potential.

    Warning: The code has yet to be updated to the current API.

    Args:
        nlist (:py:mod:`hoomd.md.nlist.NList`): Neighbor list
        r_cut (float): Default cutoff radius (in distance units).
        r_on (float): Default turn-on radius (in distance units).
        mode (str): energy shifting/smoothing mode.

    :py:class:`gb` computes the Gay-Berne potential between anisotropic particles.

    This version of the Gay-Berne potential supports identical pairs of uniaxial ellipsoids,
    with orientation-independent energy-well depth.

    The interaction energy for this anisotropic pair potential is
    (`Allen et. al. 2006 <http://dx.doi.org/10.1080/00268970601075238>`_):

    .. math::
        :nowrap:

        \begin{eqnarray*}
        V_{\mathrm{GB}}(\vec r, \vec e_i, \vec e_j)  = & 4 \varepsilon \left[ \zeta^{-12} -
                              \zeta^{-6} \right] & \zeta < \zeta_{\mathrm{cut}} \\
                            = & 0 & \zeta \ge \zeta_{\mathrm{cut}} \\
        \end{eqnarray*}

    .. math::

        \zeta = \left(\frac{r-\sigma+\sigma_{\mathrm{min}}}{\sigma_{\mathrm{min}}}\right)

        \sigma^{-2} = \frac{1}{2} \hat{\vec{r}}\cdot\vec{H^{-1}}\cdot\hat{\vec{r}}

        \vec{H} = 2 \ell_\perp^2 \vec{1} + (\ell_\parallel^2 - \ell_\perp^2) (\vec{e_i} \otimes \vec{e_i} + \vec{e_j} \otimes \vec{e_j})

    with :math:`\sigma_{\mathrm{min}} = 2 \min(\ell_\perp, \ell_\parallel)`.

    The cut-off parameter :math:`r_{\mathrm{cut}}` is defined for two particles oriented parallel along
    the **long** axis, i.e.
    :math:`\zeta_{\mathrm{cut}} = \left(\frac{r-\sigma_{\mathrm{max}} + \sigma_{\mathrm{min}}}{\sigma_{\mathrm{min}}}\right)`
    where :math:`\sigma_{\mathrm{max}} = 2 \max(\ell_\perp, \ell_\parallel)` .

    The quantities :math:`\ell_\parallel` and :math:`\ell_\perp` denote the semi-axis lengths parallel
    and perpendicular to particle orientation.

    Use ``params`` dictionary to set potential coefficients. The coefficients must be set per unique pair of particle types.

    Attributes:
        params (TypeParameter[tuple[``particle_type``, ``particle_type``], dict]):
            The Gay-Berne potential parameters. The dictionary has the following keys:

            * ``epsilon`` (`float`, **required**) - :math:`\varepsilon` (in units of energy)

            * ``lperp`` (`float`, **required**) - :math:`\ell_\perp` (in distance units)

            * ``lpar`` (`float`, **required**) -  :math:`\ell_\parallel` (in distance units)

    Example::

        nl = nlist.Cell()
        gb = pair.gb(nlist=nl, r_cut=2.5)
        gb.params[('A', 'A')] = dict(epsilon=1.0, lperp=0.45, lpar=0.5)
        gb.r_cut[('A', 'B')] = 2**(1.0/6.0)

    """
    def __init__(self, r_cut, nlist, name=None):

        # tell the base class how we operate

        # initialize the base class
        ai_pair.__init__(self, r_cut, nlist, name);

        # create the c++ mirror class
        if not hoomd.context.current.device.cpp_exec_conf.isCUDAEnabled():
            self.cpp_force = _md.AnisoPotentialPairGB(hoomd.context.current.system_definition, self.nlist.cpp_nlist, self.name);
            self.cpp_class = _md.AnisoPotentialPairGB;
        else:
            self.nlist.cpp_nlist.setStorageMode(_md.NeighborList.storageMode.full);
            self.cpp_force = _md.AnisoPotentialPairGBGPU(hoomd.context.current.system_definition, self.nlist.cpp_nlist, self.name);
            self.cpp_class = _md.AnisoPotentialPairGBGPU;

        hoomd.context.current.system.addCompute(self.cpp_force, self.force_name);

        # setup the coefficient options
        self.required_coeffs = ['epsilon', 'lperp', 'lpar'];

    def process_coeff(self, coeff):
        epsilon = coeff['epsilon'];
        lperp = coeff['lperp'];
        lpar = coeff['lpar'];

        return _md.make_pair_gb_params(epsilon, lperp, lpar);

    def get_type_shapes(self):
        """Get all the types of shapes in the current simulation.

        Example:

            >>> my_gb.get_type_shapes()
            [{'type': 'Ellipsoid', 'a': 1.0, 'b': 1.0, 'c': 1.5}]

        Returns:
            A list of dictionaries, one for each particle type in the system.
        """
        return super(ai_pair, self)._return_type_shapes();

class dipole(ai_pair):
    R""" Screened dipole-dipole interactions.

    Warning: The code has yet to be updated to the current API.

    Args:
        nlist (:py:mod:`hoomd.md.nlist.NList`): Neighbor list
        r_cut (float): Default cutoff radius (in distance units).
        r_on (float): Default turn-on radius (in distance units).
        mode (str): energy shifting/smoothing mode

    :py:class:`dipole` computes the (screened) interaction between pairs of
    particles with dipoles and electrostatic charges. The total energy
    computed is:

    .. math::

        U_{dipole} = U_{dd} + U_{de} + U_{ee}

        U_{dd} = A e^{-\kappa r} \left(\frac{\vec{\mu_i}\cdot\vec{\mu_j}}{r^3} - 3\frac{(\vec{\mu_i}\cdot \vec{r_{ji}})(\vec{\mu_j}\cdot \vec{r_{ji}})}{r^5}\right)

        U_{de} = A e^{-\kappa r} \left(\frac{(\vec{\mu_j}\cdot \vec{r_{ji}})q_i}{r^3} - \frac{(\vec{\mu_i}\cdot \vec{r_{ji}})q_j}{r^3}\right)

        U_{ee} = A e^{-\kappa r} \frac{q_i q_j}{r}

    See :py:class:`Pair` for details on how forces are calculated and the
    available energy shifting and smoothing modes.  Use ``params`` dictionary
    to set potential coefficients. The coefficients must be set per unique pair of particle types.

    Attributes:
        params (TypeParameter[tuple[``particle_type``, ``particle_type``], dict]):
            The dipole potential parameters. The dictionary has the following keys:

            * ``A`` (`float`, **optional**) - :math:`A` - electrostatic energy scale (*default*: 1.0)

            * ``mu`` (`float`, **required**) - :math:`\mu` - emagnitude of :math:`\vec{\mu} = \mu (1, 0, 0)` in the particle local reference frame

            * ``kappa`` (`float`, **required**) - :math:`\kappa` - inverse screening length

    Example::

        nl = nlist.Cell()
        dipole = pair.dipole(nl, r_cut=3.0)
        dipole.params[('A', 'B')] = dict(mu=2.0, A=1.0, kappa=4.0)
        dipole.params[('A', 'B')] = dict(mu=0.0, A=1.0, kappa=1.0)

        """

    def __init__(self, r_cut, nlist, name=None):

        ## tell the base class how we operate

        # initialize the base class
        ai_pair.__init__(self, r_cut, nlist, name);

        ## create the c++ mirror class
        if not hoomd.context.current.device.cpp_exec_conf.isCUDAEnabled():
            self.cpp_force = _md.AnisoPotentialPairDipole(hoomd.context.current.system_definition, self.nlist.cpp_nlist, self.name);
            self.cpp_class = _md.AnisoPotentialPairDipole;
        else:
            self.nlist.cpp_nlist.setStorageMode(_md.NeighborList.storageMode.full);
            self.cpp_force = _md.AnisoPotentialPairDipoleGPU(hoomd.context.current.system_definition, self.nlist.cpp_nlist, self.name);
            self.cpp_class = _md.AnisoPotentialPairDipoleGPU;

        hoomd.context.current.system.addCompute(self.cpp_force, self.force_name);

        ## setup the coefficient options
        self.required_coeffs = ['mu', 'A', 'kappa'];

        self.pair_coeff.set_default_coeff('A', 1.0)

    def process_coeff(self, coeff):
        mu = float(coeff['mu']);
        A = float(coeff['A']);
        kappa = float(coeff['kappa']);

        return _md.make_pair_dipole_params(mu, A, kappa);

    def set_params(self, *args, **kwargs):
        """ :py:class:`dipole` has no energy shift modes """

        raise RuntimeError('Not implemented for dipole');
        return;


class ReactionField(Pair):
    """Onsager reaction field pair potential.

    Args:
        nlist (:py:mod:`hoomd.md.nlist.NList`): Neighbor list
        r_cut (float): Default cutoff radius (in distance units).
        r_on (float): Default turn-on radius (in distance units).
        mode (str): energy shifting/smoothing mode

    `ReactionField` specifies that an Onsager reaction field pair potential
    should be applied between every non-excluded particle pair in the
    simulation.

    Reaction field electrostatics is an approximation to the screened
    electrostatic interaction, which assumes that the medium can be treated as
    an electrostatic continuum of dielectric constant :math:`\\epsilon_{RF}`
    outside the cutoff sphere of radius :math:`r_{\\mathrm{cut}}`. See: `Barker
    et. al. 1973 <http://dx.doi.org/10.1080/00268977300102101>`_.

    .. math::

       V_{\\mathrm{RF}}(r) = \\varepsilon \\left[ \\frac{1}{r} +
           \\frac{(\\epsilon_{RF}-1) r^2}{(2 \\epsilon_{RF} + 1) r_c^3} \\right]

    By default, the reaction field potential does not require charge or diameter
    to be set. Two parameters, :math:`\\varepsilon` and :math:`\\epsilon_{RF}`
    are needed. If :math:`\\epsilon_{RF}` is specified as zero, it will
    represent infinity.

    If *use_charge* is set to True, the following formula is evaluated instead:

    .. math::

        V_{\\mathrm{RF}}(r) = q_i q_j \\varepsilon \\left[ \\frac{1}{r} +
          \\frac{(\\epsilon_{RF}-1) r^2}{(2 \\epsilon_{RF} + 1) r_c^3} \\right]

    where :math:`q_i` and :math:`q_j` are the charges of the particle pair.

    See `Pair` for details on how forces are calculated and the available
    energy shifting and smoothing modes.  Use the `params` dictionary to set
    potential coefficients. The coefficients must be set per unique pair of
    particle types.

    Attributes:
        params (`TypeParameter` [\
          `tuple` [``particle_type``, ``particle_type``],\
          `dict`]):
          The potential parameters. The dictionary has the following keys:

          * ``epsilon`` (`float`, **required**) - :math:`\\varepsilon` (in units
            of energy*distance)

          * ``eps_rf`` (`float`, **required**) - :math:`\\epsilon_{RF}`
            (dimensionless)

          * ``use_charge`` (`boolean`, **optional**) - evaluate pair potntial
            using particle charges (*default*: False)

    Example::

        nl = nlist.Cell()
        reaction_field = pair.reaction_field(nl, r_cut=3.0)
        reaction_field.params[('A', 'B')] = dict(epsilon=1.0, eps_rf=1.0)
        reaction_field.params[('B', 'B')] = dict(epsilon=1.0, eps_rf=0.0, use_charge=True)
    """
    _cpp_class_name = "PotentialPairReactionField"
    def __init__(self, nlist, r_cut=None, r_on=0., mode='none'):
        super().__init__(nlist, r_cut, r_on, mode)
        params = TypeParameter('params', 'particle_types',
                               TypeParameterDict(epsilon=float, eps_rf=float,
                                                 use_charge=False, len_keys=2))

        self._add_typeparam(params)


class DLVO(Pair):
    """DLVO colloidal interaction

    Args:
        r_cut (float): Default cutoff radius (in distance units).
        nlist (:py:mod:`hoomd.md.nlist.NList`): Neighbor list
        name (str): Name of the force instance.
        d_max (float): Maximum diameter particles in the simulation will have
          (in distance units)

    `DLVO` specifies that a DLVO dispersion and electrostatic interaction should
    be applied between every non-excluded particle pair in the simulation.

    .. math::
        :nowrap:

        \\begin{eqnarray*}
        V_{\\mathrm{DLVO}}(r)  = & - \\frac{A}{6} \\left[
            \\frac{2a_1a_2}{r^2 - (a_1+a_2)^2} +
            \\frac{2a_1a_2}{r^2 - (a_1-a_2)^2} \\\\
            + \\log \\left(
            \\frac{r^2 - (a_1+a_2)^2}{r^2 - (a_1-a_2)^2} \\right) \\right]
            & \\\\
            & + \\frac{a_1 a_2}{a_1+a_2} Z e^{-\\kappa(r - (a_1+a_2))}
            & r < (r_{\\mathrm{cut}} + \\Delta) \\\\
            = & 0 & r \\ge (r_{\\mathrm{cut}} + \\Delta)
        \\end{eqnarray*}

    where :math:`a_i` is the radius of particle :math:`i`, :math:`\\Delta = (d_i
    + d_j)/2` and :math:`d_i` is the diameter of particle :math:`i`.

    The first term corresponds to the attractive van der Waals interaction with
    :math:`A` being the Hamaker constant, the second term to the repulsive
    double-layer interaction between two spherical surfaces with Z proportional
    to the surface electric potential. See Israelachvili 2011, pp. 317.

    The DLVO potential does not need charge, but does need diameter. See
    :py:class:`SLJ` for an explanation on how diameters are handled in the
    neighbor lists.

    Due to the way that DLVO modifies the cutoff condition, it will not function
    properly with the xplor shifting mode. See :py:class:`Pair` for details on
    how forces are calculated and the available energy shifting and smoothing
    modes.

    Attributes:
        params (`TypeParameter` [\
          `tuple` [``particle_type``, ``particle_type``],\
          `dict`]):
          The potential parameters. The dictionary has the following keys:

          * ``epsilon`` (`float`, **required**) - :math:`\\varepsilon` (in units
            of energy)

          * ``kappa`` (`float`, **required**) - scaling parameter
            :math:`\\kappa` (in units of 1/distance)

          * ``Z`` (`float`, **required**) - :math:`Z` (in units of 1/distance)

          * ``A`` (`float`, **required**) - :math:`A` (in units of energy)

    Example::

        nl = nlist.cell()
        DLVO.pair_coeff.set('A', 'A', epsilon=1.0, kappa=1.0)
        DLVO.pair_coeff.set('A', 'B', epsilon=2.0, kappa=0.5, r_cut=3.0, r_on=2.0);
        DLVO.pair_coeff.set(['A', 'B'], ['C', 'D'], epsilon=0.5, kappa=3.0)
    """
    _cpp_class_name = "PotentialPairDLVO"
    def __init__(self, nlist, r_cut=None, r_on=0., mode='none'):
        if mode=='xplor':
            raise ValueError("xplor is not a valid mode for the DLVO potential")

        super().__init__(nlist, r_cut, r_on, mode)
        params = TypeParameter('params', 'particle_types',
                               TypeParameterDict(kappa=float, Z=float, A=float,
                                                 len_keys=2)
                               )
        self._add_typeparam(params)

        # mode not allowed to be xplor, so re-do param dict entry without that option
        param_dict = ParameterDict(mode=OnlyFrom(['none','shifted']))
        self._param_dict.update(param_dict)
        self.mode = mode

        # this potential needs diameter shifting on
        self._nlist.diameter_shift = True


class square_density(pair):
    R""" Soft potential for simulating a van-der-Waals liquid

    Warning: The code has yet to be updated to the current API.

    Args:
        nlist (:py:mod:`hoomd.md.nlist.NList`): Neighbor list
        r_cut (float): Default cutoff radius (in distance units).
        r_on (float): Default turn-on radius (in distance units).
        mode (str): energy shifting/smoothing mode

    :py:class:`square_density` specifies that the three-body potential should be applied to every
    non-bonded particle pair in the simulation, that is harmonic in the local density.

    The self energy per particle takes the form

    .. math:: \Psi^{ex} = B (\rho - A)^2

    which gives a pair-wise additive, three-body force

    .. math:: \vec{f}_{ij} = \left( B (n_i - A) + B (n_j - A) \right) w'_{ij} \vec{e}_{ij}

    Here, :math:`w_{ij}` is a quadratic, normalized weighting function,

    .. math:: w(x) = \frac{15}{2 \pi r_{c,\mathrm{weight}}^3} (1-r/r_{c,\mathrm{weight}})^2

    The local density at the location of particle *i* is defined as

    .. math:: n_i = \sum\limits_{j\neq i} w_{ij}\left(\big| \vec r_i - \vec r_j \big|\right)

    Use `params` dictionary to set potential coefficients. The coefficients must be set per unique pair of particle types.

    Attributes:
        params (TypeParameter[tuple[``particle_type``, ``particle_type``], dict]):
            The square_density potential parameters. The dictionary has the following keys:

            * ``A`` (`float`, **required**) - :math:`A` - mean density (in units of volume^-1, *default*:0)

            * ``B`` (`float`, **required**) - :math:`B` - mcoefficient of the harmonic density term (in units of energy*volume^2)

    Example::

        nl = nlist.Cell()
        sqd = pair.square_density(nl, r_cut=3.0)
        sqd.params[('A', 'B')] = dict(A=1.0, B=2.0)
        sqd.params[('B', 'B')] = dict(A=2.0, B=2.0, r_on=1.0)

    For further details regarding this multibody potential, see

    Warning:
        Currently HOOMD does not support reverse force communication between MPI domains on the GPU.
        Since reverse force communication is required for the calculation of multi-body potentials, attempting to use the
        square_density potential on the GPU with MPI will result in an error.

    [1] P. B. Warren, "Vapor-liquid coexistence in many-body dissipative particle dynamics"
    Phys. Rev. E. Stat. Nonlin. Soft Matter Phys., vol. 68, no. 6 Pt 2, p. 066702, 2003.

    """
    def __init__(self, r_cut, nlist, name=None):

        # tell the base class how we operate

        # initialize the base class
        pair.__init__(self, r_cut, nlist, name);

        # this potential cannot handle a half neighbor list
        self.nlist.cpp_nlist.setStorageMode(_md.NeighborList.storageMode.full);

        # create the c++ mirror class
        if not hoomd.context.current.device.cpp_exec_conf.isCUDAEnabled():
            self.cpp_force = _md.PotentialSquareDensity(hoomd.context.current.system_definition, self.nlist.cpp_nlist, self.name);
            self.cpp_class = _md.PotentialSquareDensity;
        else:
            self.cpp_force = _md.PotentialSquareDensityGPU(hoomd.context.current.system_definition, self.nlist.cpp_nlist, self.name);
            self.cpp_class = _md.PotentialSquareDensityGPU;

        hoomd.context.current.system.addCompute(self.cpp_force, self.force_name);

        # setup the coefficients
        self.required_coeffs = ['A','B']
        self.pair_coeff.set_default_coeff('A', 0.0)

    def process_coeff(self, coeff):
        return _hoomd.make_scalar2(coeff['A'],coeff['B'])


class Buckingham(Pair):
    """Buckingham pair potential.

    Args:
        nlist (:py:mod:`hoomd.md.nlist.NList`): Neighbor list
        r_cut (float): Default cutoff radius (in distance units).
        r_on (float): Default turn-on radius (in distance units).
        mode (str): energy shifting/smoothing mode

    `Buckingham` specifies that a Buckingham pair potential should be applied
    between every non-excluded particle pair in the simulation.

    .. math::
        :nowrap:

        \\begin{eqnarray*}
        V_{\\mathrm{Buckingham}}(r) = & A \\exp\\left(-\\frac{r}{\\rho}\\right)
          - \\frac{C}{r^6} & r < r_{\\mathrm{cut}} \\\\
          = & 0 & r \\ge r_{\\mathrm{cut}} \\\\
        \\end{eqnarray*}

    See `Pair` for details on how forces are calculated and the available
    energy shifting and smoothing modes.  Use the `params` dictionary to set
    potential coefficients.

    Attributes:
        params (`TypeParameter` [\
          `tuple` [``particle_type``, ``particle_type``],\
          `dict`]):
          The potential parameters. The dictionary has the following keys:

          * ``A`` (`float`, **required**) - :math:`A` (in energy units)

          * ``rho`` (`float`, **required**) - :math:`\\rho` (in distance units)

          * ``C`` (`float`, **required**) - :math:`C` (in energy units)

    Example::

        nl = nlist.Cell()
        buck = pair.Buckingham(nl, r_cut=3.0)
        buck.params[('A', 'A')] = {'A': 2.0, 'rho'=0.5, 'C': 1.0}
        buck.params[('A', 'B')] = dict(A=1.0, rho=1.0, C=1.0)
        buck.params[('B', 'B')] = dict(A=2.0, rho=2.0, C=2.0)
    """

    _cpp_class_name = "PotentialPairBuckingham"
    def __init__(self, nlist, r_cut=None, r_on=0., mode='none'):
        super().__init__(nlist, r_cut, r_on, mode)
        params = TypeParameter('params', 'particle_types',
                               TypeParameterDict(A=float, rho=float, C=float,
                                                 len_keys=2))
        self._add_typeparam(params)


class LJ1208(Pair):
    """Lennard-Jones 12-8 pair potential.

    Args:
        nlist (:py:mod:`hoomd.md.nlist.NList`): Neighbor list
        r_cut (float): Default cutoff radius (in distance units).
        r_on (float): Default turn-on radius (in distance units).
        mode (str): energy shifting/smoothing mode

    `LJ1208` specifies that a Lennard-Jones 12-8 pair potential should be
    applied between every non-excluded particle pair in the simulation.

    .. math::
        :nowrap:

        \\begin{eqnarray*}
        V_{\\mathrm{LJ}}(r)
          = & 4 \\varepsilon \\left[ \\left( \\frac{\\sigma}{r} \\right)^{12} -
          \\alpha \\left( \\frac{\\sigma}{r} \\right)^{8} \\right]
          & r < r_{\\mathrm{cut}} \\\\
          = & 0 & r \\ge r_{\\mathrm{cut}} \\\\
        \\end{eqnarray*}

    See `Pair` for details on how forces are calculated and the available
    energy shifting and smoothing modes.  Use the `params` dictionary to set
    potential coefficients.

    Attributes:
        params (`TypeParameter` [\
          `tuple` [``particle_type``, ``particle_type``],\
          `dict`]):
          The potential parameters. The dictionary has the following keys:

          * ``epsilon`` (`float`, **required**) - energy parameter
            :math:`\\varepsilon` (in energy units)

          * ``sigma`` (`float`, **required**) - particle size :math:`\\sigma`
            (in distance units)

    Example::

        nl = nlist.Cell()
        lj1208 = pair.LJ1208(nl, r_cut=3.0)
        lj1208.params[('A', 'A')] = {'sigma': 1.0, 'epsilon': 1.0}
        lj1208.params[('A', 'B')] = dict(epsilon=2.0, sigma=1.0)
    """
    _cpp_class_name = "PotentialPairLJ1208"
    def __init__(self, nlist, r_cut=None, r_on=0., mode='none'):
        super().__init__(nlist, r_cut, r_on, mode);
        params = TypeParameter('params', 'particle_types',
                               TypeParameterDict(epsilon=float, sigma=float,
                                                 len_keys=2))
        self._add_typeparam(params)


class Fourier(Pair):
    """Fourier pair potential.

    Args:
        nlist (:py:mod:`hoomd.md.nlist.NList`): Neighbor list
        r_cut (float): Default cutoff radius (in distance units).
        r_on (float): Default turn-on radius (in distance units).
        mode (str): Energy shifting mode.

    `Fourier` specifies that a Fourier pair potential should be applied between
    every non-excluded particle pair in the simulation.

    .. math::
        :nowrap:

        \\begin{eqnarray*}
        V_{\\mathrm{Fourier}}(r)
          = & \\frac{1}{r^{12}} + \\frac{1}{r^2}\\sum_{n=1}^4
          [a_n cos(\\frac{n \\pi r}{r_{cut}}) +
          b_n sin(\\frac{n \\pi r}{r_{cut}})]
          & r < r_{\\mathrm{cut}}  \\\\
          = & 0 & r \\ge r_{\\mathrm{cut}} \\\\
        \\end{eqnarray*}

        where:
        \\begin{eqnarray*}
        a_1 = \\sum_{n=2}^4 (-1)^n a_n
        \\end{eqnarray*}

        \\begin{eqnarray*}
        b_1 = \\sum_{n=2}^4 n (-1)^n b_n
        \\end{eqnarray*}

        is calculated to enforce close to zero value at r_cut.

    See `Pair` for details on how forces are calculated and the available
    energy shifting and smoothing modes. Use `params` dictionary to set
    potential coefficients. The coefficients must be set per unique pair of
    particle types.

    Attributes:
        params (`TypeParameter` [\
          `tuple` [``particle_type``, ``particle_type``],\
          `dict`]):
          The Fourier potential parameters. The dictionary has the following keys:

          * ``a`` (`float`, **required**) - array of 3 values corresponding to
            a2, a3 and a4 in the Fourier series, unitless)
          * ``b`` (`float`, **required**) - array of 3 values corresponding to
            b2, b3 and b4 in the Fourier series, unitless)

    Example::

        nl = nlist.Cell()
        fourier = pair.Fourier(r_cut=3.0, nlist=nl)
        fourier.params[('A', 'A')] = dict(a=[a2,a3,a4], b=[b2,b3,b4])
    """
    _cpp_class_name = "PotentialPairFourier"
    def __init__(self, nlist, r_cut=None, r_on=0., mode='none'):
        super().__init__(nlist, r_cut, r_on, mode)
        params = TypeParameter('params', 'particle_types',
            TypeParameterDict(a=[float], b=[float], len_keys=2))
        self._add_typeparam(params)<|MERGE_RESOLUTION|>--- conflicted
+++ resolved
@@ -6,18 +6,11 @@
 from hoomd.md import _md
 from hoomd.md import force
 from hoomd.md import nlist as nl
-<<<<<<< HEAD
-from hoomd.md.nlist import _NList
-from hoomd._type_param_dict import TypeParameterDict
-from hoomd._param_dict import ParameterDict
-from hoomd.typeparam import TypeParameter
-from hoomd.typeconverter import OnlyFrom, OnlyType
-=======
 from hoomd.md.nlist import NList
-from hoomd.data.parameterdicts import ParameterDict, TypeParameterDict
+from hoomd.data.param_dict import ParameterDict
+from hoomd.data.type_param_dict import TypeParameterDict
 from hoomd.data.typeparam import TypeParameter
 from hoomd.data.typeconverter import OnlyFrom, OnlyType
->>>>>>> fd4e9b8f
 
 import math
 import json
