// Copyright (c) 2009-2021 The Regents of the University of Michigan
// This file is part of the HOOMD-blue project, released under the BSD 3-Clause License.


// Maintainer: ajs42

#include "hoomd/Compute.h"
#include "hoomd/GPUArray.h"
#include "ComputeThermoHMATypes.h"
#include "hoomd/ParticleGroup.h"

#include <memory>
#include <limits>

/*! \file ComputeThermoHMA.h
    \brief Declares a class for computing thermodynamic quantities
*/

#ifdef NVCC
#error This header cannot be compiled by nvcc
#endif

#include <pybind11/pybind11.h>

#ifndef __COMPUTE_THERMO_HMA_H__
#define __COMPUTE_THERMO_HMA_H__

//! Computes thermodynamic properties of a group of particles
/*! ComputeThermoHMA calculates instantaneous thermodynamic properties and provides them for Python.
    All computed values are stored in a GPUArray so that they can be accessed on the GPU without intermediate copies.
    Use the enum values in thermoHMA_index to index the array and extract the properties of interest. Convenience
    functions are provided for accessing the values on the CPU.

    Computed quantities available in the GPUArray:
     - pressure (valid for the all group)
     - potential energy

    All quantities are made available in Python as properties.

    \ingroup computes
*/
class PYBIND11_EXPORT ComputeThermoHMA : public Compute
    {
    public:
        //! Constructs the compute
        ComputeThermoHMA(std::shared_ptr<SystemDefinition> sysdef,
                      std::shared_ptr<ParticleGroup> group, const double temperature,
                      const double harmonicPressure);

        //! Destructor
        virtual ~ComputeThermoHMA();

        //! Compute the temperature
        virtual void compute(uint64_t timestep);

        //! Returns the potential energy last computed by compute()
        /*! \returns Instantaneous potential energy of the system, or NaN if the energy is not valid
        */
        Scalar getPotentialEnergyHMA()
            {
            #ifdef ENABLE_MPI
            if (!m_properties_reduced) reduceProperties();
            #endif

            // return NaN if the flags are not valid
            ArrayHandle<Scalar> h_properties(m_properties, access_location::host, access_mode::read);
            return h_properties.data[thermoHMA_index::potential_energyHMA];
            }


        //! Returns the pressure last computed by compute()
        /*! \returns Instantaneous pressure of the system
        */
        Scalar getPressureHMA()
            {
            // return NaN if the flags are not valid
            PDataFlags flags = m_pdata->getFlags();
            if (flags[pdata_flag::pressure_tensor])
                {
                // return the pressure
                #ifdef ENABLE_MPI
                if (!m_properties_reduced) reduceProperties();
                #endif

                ArrayHandle<Scalar> h_properties(m_properties, access_location::host, access_mode::read);
                return h_properties.data[thermoHMA_index::pressureHMA];
                }
            else
                {
                return std::numeric_limits<Scalar>::quiet_NaN();
                }
            }

        //! Get the gpu array of properties
        const GPUArray<Scalar>& getProperties()
            {
            #ifdef ENABLE_MPI
            if (!m_properties_reduced) reduceProperties();
            #endif

            return m_properties;
            }

<<<<<<< HEAD
        /*! Set the temperature
            \param temperature Temperature to set
        */
        void setTemperature(Scalar temperature)
        {
        m_temperature = temperature;
        }

        //! Get the temperature
        Scalar getTemperature()
        {
        return m_temperature;
        }

        /*! Set the harmonic pressure
            \param harmonicPressure Harmonic pressure to set
        */
        void setHarmonicPressure(Scalar harmonicPressure)
        {
        m_harmonicPressure = harmonicPressure;
        }

        //! Get the harmonic pressure
        Scalar getHarmonicPressure()
        {
        return m_harmonicPressure;
        }

        //! Returns a list of log quantities this compute calculates
        virtual std::vector< std::string > getProvidedLogQuantities();

        //! Calculates the requested log value and returns it
        virtual Scalar getLogValue(const std::string& quantity, uint64_t timestep);

        //! Control the enable_logging flag
        /*! Set this flag to false to prevent this compute from providing logged quantities.
            This is useful for internal computes that should not appear in the logs.

            \param enable Flag to set
        */
        void setLoggingEnabled(bool enable)
            {
            m_logging_enabled = enable;
            }

=======
>>>>>>> e16148ce
        //! Method to be called when particles are added/removed/sorted
        void slotParticleSort();

    protected:
        std::shared_ptr<ParticleGroup> m_group;     //!< Group to compute properties for
        GPUArray<Scalar> m_properties;  //!< Stores the computed properties

        //! Does the actual computation
        virtual void computeProperties();

        #ifdef ENABLE_MPI
        bool m_properties_reduced;      //!< True if properties have been reduced across MPI

        //! Reduce properties over MPI
        virtual void reduceProperties();
        #endif

        Scalar m_temperature, m_harmonicPressure;
        GlobalArray<Scalar3> m_lattice_site;
    };

//! Exports the ComputeThermoHMA class to python
#ifndef NVCC
void export_ComputeThermoHMA(pybind11::module& m);
#endif

#endif<|MERGE_RESOLUTION|>--- conflicted
+++ resolved
@@ -101,7 +101,6 @@
             return m_properties;
             }
 
-<<<<<<< HEAD
         /*! Set the temperature
             \param temperature Temperature to set
         */
@@ -130,25 +129,6 @@
         return m_harmonicPressure;
         }
 
-        //! Returns a list of log quantities this compute calculates
-        virtual std::vector< std::string > getProvidedLogQuantities();
-
-        //! Calculates the requested log value and returns it
-        virtual Scalar getLogValue(const std::string& quantity, uint64_t timestep);
-
-        //! Control the enable_logging flag
-        /*! Set this flag to false to prevent this compute from providing logged quantities.
-            This is useful for internal computes that should not appear in the logs.
-
-            \param enable Flag to set
-        */
-        void setLoggingEnabled(bool enable)
-            {
-            m_logging_enabled = enable;
-            }
-
-=======
->>>>>>> e16148ce
         //! Method to be called when particles are added/removed/sorted
         void slotParticleSort();
 
