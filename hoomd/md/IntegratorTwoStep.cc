--- conflicted
+++ resolved
@@ -20,13 +20,8 @@
 using namespace std;
 
 IntegratorTwoStep::IntegratorTwoStep(std::shared_ptr<SystemDefinition> sysdef, Scalar deltaT)
-<<<<<<< HEAD
-    : Integrator(sysdef, deltaT), m_first_step(true), m_prepared(false), m_gave_warning(false),
-      m_aniso_mode(Automatic)
-=======
     : Integrator(sysdef, deltaT), m_prepared(false), m_gave_warning(false),
     m_aniso_mode(Automatic)
->>>>>>> c62a2fcb
     {
     m_exec_conf->msg->notice(5) << "Constructing IntegratorTwoStep" << endl;
     }
