# Copyright (c) 2009-2019 The Regents of the University of Michigan
# This file is part of the HOOMD-blue project, released under the BSD 3-Clause License.

# Maintainer: joaander

R""" Neighbor list acceleration structures.

Neighbor lists accelerate pair force calculation by maintaining a list of particles within a cutoff radius.
Multiple pair forces can utilize the same neighbor list. Neighbors are included using a pairwise cutoff
:math:`r_\mathrm{cut}(i,j)` that is the maximum of all :math:`r_\mathrm{cut}(i,j)` set for the pair forces attached
to the list.

Multiple neighbor lists can be created to accelerate simulations where there is significant disparity in
:math:`r_\mathrm{cut}(i,j)` between pair potentials. If one pair force has a cutoff radius much smaller than
another pair force, the pair force calculation for the short cutoff will be slowed down considerably because many
particles in the neighbor list will have to be read and skipped because they lie outside the shorter cutoff.

The simplest way to build a neighbor list is :math:`O(N^2)`: each particle loops over all other particles and only
includes those within the neighbor list cutoff. This algorithm is no longer implemented in HOOMD-blue because it is
slow and inefficient. Instead, three accelerated algorithms based on cell lists and bounding volume hierarchy trees
are implemented. The cell list implementation is usually fastest when the cutoff radius is similar between all pair forces
(smaller than 2:1 ratio). The stencil implementation is a different variant of the cell list, and its main use is when a
cell list would be faster than a tree but memory demands are too big. The tree implementation is faster when there is
large size disparity, but its performance has been improved to be only slightly slower than the cell list for many use
cases. Because the performance of these algorithms depends on your system and hardware, you should carefully test which
option is fastest for your simulation.

Particles can be excluded from the neighbor list based on certain criteria. Setting :math:`r_\mathrm{cut}(i,j) \le 0`
will exclude this cross interaction from the neighbor list on build time. Particles can also be excluded by topology
or for belonging to the same rigid body (see ``nlist.reset_exclusions``). To support molecular structures,
the body flag can also be used to exclude particles that are not part of a rigid structure. All particles with
positive values of the body flag are considered part of a rigid body (see :py:class:`hoomd.md.constrain.rigid`),
while the default value of -1 indicates that a particle is free. Any other negative value of the body flag indicates
that the particles are part of a floppy body; such particles are integrated
separately, but are automatically excluded from the neighbor list as well.

Examples::

    nl_c = nlist.cell(check_period=1)
    nl_t = nlist.tree(r_buff = 0.8)
    lj1 = pair.lj(r_cut = 3.0, nlist=nl_c)
    lj2 = pair.lj(r_cut = 10.0, nlist=nl_t)

"""

from hoomd import _hoomd
from hoomd.md import _md
import hoomd
from hoomd.typeconverter import OnlyFrom
from hoomd.parameterdicts import ParameterDict
from hoomd.operation import _HOOMDBaseObject
from hoomd.logging import log


class nlist:
    pass


class _NList(_HOOMDBaseObject):
    R""" Base class neighbor list.

    Methods provided by this base class are available to all subclasses.
    """

    def __init__(self, buffer, exclusions, rebuild_check_delay,
                 diameter_shift, check_dist, max_diameter):

        validate_exclusions = OnlyFrom(
            ['bond', 'angle', 'constraint', 'dihedral', 'special_pair',
             'body', '1-3', '1-4']
        )
        # default exclusions
        params = ParameterDict(exclusions=[validate_exclusions],
                               buffer=float(buffer),
                               rebuild_check_delay=int(rebuild_check_delay),
                               check_dist=bool(check_dist),
                               diameter_shift=bool(diameter_shift),
                               max_diameter=float(max_diameter),
                               _defaults={'exclusions': exclusions}
                               )
        self._param_dict.update(params)

    @log
    def shortest_rebuild(self):
        R""" Query the maximum possible check_period.

        :py:meth:`query_update_period` examines the counts of nlist rebuilds
        during the previous ```hoomd.run```.  It returns ``s-1``, where
        *s* is the smallest update period experienced during that time.  Use it
        after a medium-length warm up run with *check_period=1* to determine
        what check_period to set for production runs.

        Warning:
            If the previous ```hoomd.run``` was short, insufficient
            sampling may cause the queried update period to be large enough to
            result in dangerous builds during longer runs. Unless you use a
            really long warm up run, subtract an additional 1 from this when you
            set check_period for additional safety.

        """
        if not self._attached():
            return None
        else:
            return self._cpp_obj.getSmallestRebuild() - 1

    # TODO need to add tuning Updater for NList


## \internal
# \brief %nlist r_cut matrix
# \details
# Holds the maximum cutoff radius by pair type, and gracefully updates maximum cutoffs as new pairs are added
class rcut:
    pass


class Cell(_NList):
    R""" Cell list based neighbor list

    Args:
        buffer (float):  Buffer width.
        exclusions (tuple): ...
        rebuild_check_delay (int): How often to attempt to rebuild the neighbor
            list.
        diameter_shift (bool): ...
        check_dist (bool): Flag to enable / disable distance checking.
        max_diameter (float): The maximum diameter a particle will achieve, only
            used in conjunction with slj diameter shifting.
        deterministic (bool): When True, enable deterministic runs on the GPU by
            sorting the cell list.

    :py:class:`Cell` creates a cell list based neighbor list object to which
    pair potentials can be attached for computing non-bonded pairwise
    interactions. Cell listing allows for *O(N)* construction of the neighbor
    list. Particles are first spatially sorted into cells based on the largest
    pairwise cutoff radius attached to this instance of the neighbor list.
    Particles then query their adjacent cells, and neighbors are included based
    on pairwise cutoffs. This method is very efficient for systems with nearly
    monodisperse cutoffs, but performance degrades for large cutoff radius
    asymmetries due to the significantly increased number of particles per cell.

    Use base class methods to change parameters ``set_params``,
    reset the exclusion list (``reset_exclusions``) or tune
    *r_buff* ``nlist.tune``).

    Examples::

        nl_c = nlist.cell(rebuild_check_delay = 1)
        nl_c.buffer = 0.5
        nl_c.exclusions = tuple();

    Note:
        *max_diameter* should only be set when slj diameter shifting is required
            by a pair potential. Currently, slj is the only pair potential
            requiring this shifting, and setting *d_max* for other potentials
            may lead to significantly degraded performance or incorrect results.
    """

    def __init__(self, buffer=0.4, exclusions=('bond',), rebuild_check_delay=1,
                 diameter_shift=False, check_dist=True, max_diameter=1.0,
                 deterministic=False):

        super().__init__(buffer, exclusions, rebuild_check_delay,
                         diameter_shift, check_dist, max_diameter)

        self._param_dict.update(
            ParameterDict(deterministic=bool(deterministic)))

<<<<<<< HEAD
    def _attach(self, simulation):
        if not simulation.device.cpp_exec_conf.isCUDAEnabled():
=======
    def attach(self, simulation):
        if isinstance(simulation.device, hoomd.device.CPU):
>>>>>>> 4f38a944
            cell_cls = _hoomd.CellList
            nlist_cls = _md.NeighborListBinned
        else:
            cell_cls = _hoomd.CellListGPU
            nlist_cls = _md.NeighborListGPUBinned
        self._cpp_cell = cell_cls(simulation.state._cpp_sys_def)
        # TODO remove 0.0 (r_cut) from constructor
        self._cpp_obj = nlist_cls(simulation.state._cpp_sys_def, 0.0,
                                  self.buffer, self._cpp_cell)
        super()._attach(simulation)

    def _detach(self):
        del self._cpp_cell
        super()._detach()


class stencil(nlist):
    R""" Cell list based neighbor list using stencils

    Args:
        r_buff (float):  Buffer width.
        check_period (int): How often to attempt to rebuild the neighbor list.
        d_max (float): The maximum diameter a particle will achieve, only used in conjunction with slj diameter shifting.
        dist_check (bool): Flag to enable / disable distance checking.
        cell_width (float): The underlying stencil bin width for the cell list
        name (str): Optional name for this neighbor list instance.
        deterministic (bool): When True, enable deterministic runs on the GPU by sorting the cell list.

    :py:class:`stencil` creates a cell list based neighbor list object to which pair potentials can be attached for computing
    non-bonded pairwise interactions. Cell listing allows for O(N) construction of the neighbor list. Particles are first
    spatially sorted into cells based on the largest pairwise cutoff radius attached to this instance of the neighbor
    list.

    `M.P. Howard et al. 2016 <http://dx.doi.org/10.1016/j.cpc.2016.02.003>`_ describes this neighbor list implementation
    in HOOMD-blue. Cite it if you utilize this neighbor list style in your work.

    This neighbor-list style differs from :py:class:`Cell` based on how the adjacent cells are searched for particles. The cell
    list *cell_width* is set by default using the shortest active cutoff radius in the system. One *stencil* is computed
    per particle type based on the largest cutoff radius that type participates in, which defines the bins that the
    particle must search in. Distances to the bins in the stencil are precomputed so that certain particles can be
    quickly excluded from the neighbor list, leading to improved performance compared to :py:class:`Cell` when there is size
    disparity in the cutoff radius. The memory demands of :py:class:`stencil` can also be lower than :py:class:`Cell` if your
    system is large and has many small cells in it; however, :py:class:`tree` is usually a better choice for these systems.

    The performance of the stencil depends strongly on the choice of *cell_width*. The best performance is obtained
    when the cutoff radii are multiples of the *cell_width*, and when the *cell_width* covers the simulation box with
    a roughly integer number of cells. The *cell_width* can be set manually, or be automatically scanning through a range
    of possible bin widths using :py:meth:`tune_cell_width()`.

    Examples::

        nl_s = nlist.stencil(check_period = 1)
        nl_s.set_params(r_buff=0.5)
        nl_s.reset_exclusions([]);
        nl_s.tune()
        nl_s.tune_cell_width(min_width=1.5, max_width=3.0)

    Note:
        *d_max* should only be set when slj diameter shifting is required by a pair potential. Currently, slj
        is the only pair potential requiring this shifting, and setting *d_max* for other potentials may lead to
        significantly degraded performance or incorrect results.
    """
    def __init__(self, r_buff=0.4, check_period=1, d_max=None, dist_check=True, cell_width=None, name=None, deterministic=False):
        # register the citation
        c = hoomd.cite.article(cite_key='howard2016',
                         author=['M P Howard', 'J A Anderson', 'A Nikoubashman', 'S C Glotzer', 'A Z Panagiotopoulos'],
                         title='Efficient neighbor list calculation for molecular simulation of colloidal systems using graphics processing units',
                         journal='Computer Physics Communications',
                         volume=203,
                         pages='45--52',
                         month='Mar',
                         year='2016',
                         doi='10.1016/j.cpc.2016.02.003',
                         feature='stenciled neighbor lists')
        hoomd.cite._ensure_global_bib().add(c)

        nlist.__init__(self)

        if name is None:
            self.name = "stencil_nlist_%d" % stencil.cur_id
            stencil.cur_id += 1
        else:
            self.name = name

        # create the C++ mirror class
        if not hoomd.context.current.device.cpp_exec_conf.isCUDAEnabled():
            self.cpp_cl = _hoomd.CellList(hoomd.context.current.system_definition)
            hoomd.context.current.system.addCompute(self.cpp_cl , self.name + "_cl")
            cls = _hoomd.CellListStencil(hoomd.context.current.system_definition, self.cpp_cl)
            hoomd.context.current.system.addCompute(cls, self.name + "_cls")
            self.cpp_nlist = _md.NeighborListStencil(hoomd.context.current.system_definition, 0.0, r_buff, self.cpp_cl, cls)
        else:
            self.cpp_cl  = _hoomd.CellListGPU(hoomd.context.current.system_definition)
            hoomd.context.current.system.addCompute(self.cpp_cl , self.name + "_cl")
            cls = _hoomd.CellListStencil(hoomd.context.current.system_definition, self.cpp_cl)
            hoomd.context.current.system.addCompute(cls, self.name + "_cls")
            self.cpp_nlist = _md.NeighborListGPUStencil(hoomd.context.current.system_definition, 0.0, r_buff, self.cpp_cl, cls)

        self.cpp_nlist.setEvery(check_period, dist_check)

        hoomd.context.current.system.addCompute(self.cpp_nlist, self.name)
        self.cpp_cl.setSortCellList(deterministic)

        # register this neighbor list with the context
        hoomd.context.current.neighbor_lists += [self]

        # save the user defined parameters
        self.set_params(r_buff, check_period, d_max, dist_check)
        self.set_cell_width(cell_width)

    def set_cell_width(self, cell_width):
        R""" Set the cell width

        Args:
            cell_width (float): New cell width.
        """
        if cell_width is not None:
            self.cpp_nlist.setCellWidth(float(cell_width))

    def tune_cell_width(self, warmup=200000, min_width=None, max_width=None, jumps=20, steps=5000):
        R""" Make a series of short runs to determine the fastest performing bin width.

        Args:
            warmup (int): Number of time steps to run() to warm up the benchmark
            min_width (float): Minimum cell bin width to try
            max_width (float): Maximum cell bin width to try
            jumps (int): Number of different bin width to test
            steps (int): Number of time steps to run() at each point

        :py:class:`tune_cell_width()` executes *warmup* time steps. Then it sets the nlist *cell_width* value to *min_width* and
        runs for *steps* time steps. The TPS value is recorded, and the benchmark moves on to the next *cell_width*
        value completing at *max_width* in *jumps* jumps. Status information is printed out to the screen, and the
        optimal *cell_width* value is left set for further runs() to continue at optimal settings.

        Each benchmark is repeated 3 times and the median value chosen. In total, ``(warmup + 3*jump*steps)`` time steps
        are run.

        Returns:
            The optimal cell width.
        """

        # check if initialization has occurred
        if not hoomd.init.is_initialized():
            hoomd.context.current.device.cpp_msg.error("Cannot tune r_buff before initialization\n");

        if self.cpp_nlist is None:
            hoomd.context.current.device.cpp_msg.error('Bug in hoomd: cpp_nlist not set, please report\n')
            raise RuntimeError('Error tuning neighbor list')

        min_cell_width = min_width
        if min_cell_width is None:
            min_cell_width = 0.5*self.cpp_nlist.getMinRList()
        max_cell_width = max_width
        if max_cell_width is None:
            max_cell_width = self.cpp_nlist.getMaxRList()

        # make the warmup run
        hoomd.run(warmup);

        # initialize scan variables
        dr = (max_cell_width - min_cell_width) / (jumps - 1);
        width_list = [];
        tps_list = [];

        # loop over all desired cell width points
        for i in range(0,jumps):
            # set the current cell width
            cw = min_cell_width + i * dr;
            self.set_cell_width(cell_width=cw)

            # run the benchmark 3 times
            tps = [];
            hoomd.run(steps);
            tps.append(hoomd.context.current.system.getLastTPS())
            hoomd.run(steps);
            tps.append(hoomd.context.current.system.getLastTPS())
            hoomd.run(steps);
            tps.append(hoomd.context.current.system.getLastTPS())

            # record the median tps of the 3
            tps.sort();
            tps_list.append(tps[1]);
            width_list.append(cw);

        # find the fastest cell width
        fastest = tps_list.index(max(tps_list));
        fastest_width = width_list[fastest];

        # set the fastest cell width
        self.set_cell_width(cell_width=fastest_width)

        # notify the user of the benchmark results
        hoomd.context.current.device.cpp_msg.notice(2, "cell width = " + str(width_list) + '\n');
        hoomd.context.current.device.cpp_msg.notice(2, "tps = " + str(tps_list) + '\n');
        hoomd.context.current.device.cpp_msg.notice(2, "Optimal cell width: " + str(fastest_width) + '\n');

        # return the results to the script
        return fastest_width
stencil.cur_id = 0

class tree(nlist):
    R""" Bounding volume hierarchy based neighbor list.

    Args:
        r_buff (float):  Buffer width.
        check_period (int): How often to attempt to rebuild the neighbor list.
        d_max (float): The maximum diameter a particle will achieve, only used in conjunction with slj diameter shifting.
        dist_check (bool): Flag to enable / disable distance checking.
        name (str): Optional name for this neighbor list instance.

    :py:class:`tree` creates a neighbor list using bounding volume hierarchy (BVH) tree traversal. Pair potentials are attached
    for computing non-bonded pairwise interactions. A BVH tree of axis-aligned bounding boxes is constructed per particle
    type, and each particle queries each tree to determine its neighbors. This method of searching leads to significantly
    improved performance compared to cell lists in systems with moderate size asymmetry, but has slightly poorer performance
    (10% slower) for monodisperse systems. :py:class:`tree` can also be slower than :py:class:`Cell` if there are multiple
    types in the system, but the cutoffs between types are identical. (This is because one BVH is created per type.)
    The user should carefully benchmark neighbor list build times to select the appropriate neighbor list construction type.

    `M.P. Howard et al. 2016 <http://dx.doi.org/10.1016/j.cpc.2016.02.003>`_ describes the original implementation of this
    algorithm for HOOMD-blue. `M.P. Howard et al. 2019 <https://doi.org/10.1016/j.commatsci.2019.04.004>`_ describes the
    improved algorithm that is currently implemented. Cite both if you utilize this neighbor list style in your work.

    Examples::

        nl_t = nlist.tree(check_period = 1)
        nl_t.set_params(r_buff=0.5)
        nl_t.reset_exclusions([]);
        nl_t.tune()

    Note:
        *d_max* should only be set when slj diameter shifting is required by a pair potential. Currently, slj
        is the only pair potential requiring this shifting, and setting *d_max* for other potentials may lead to
        significantly degraded performance or incorrect results.

    """
    def __init__(self, r_buff=0.4, check_period=1, d_max=None, dist_check=True, name=None):

        # register the citation
        c1 = hoomd.cite.article(cite_key='howard2016',
                         author=['M P Howard', 'J A Anderson', 'A Nikoubashman', 'S C Glotzer', 'A Z Panagiotopoulos'],
                         title='Efficient neighbor list calculation for molecular simulation of colloidal systems using graphics processing units',
                         journal='Computer Physics Communications',
                         volume=203,
                         pages='45--52',
                         month='Mar',
                         year='2016',
                         doi='10.1016/j.cpc.2016.02.003',
                         feature='tree neighbor lists')
        c2 = hoomd.cite.article(cite_key='howard2019',
                         author=['M P Howard', 'A Statt', 'F Madutsa', 'T M Truskett', 'A Z Panagiotopoulos'],
                         title='Quantized bounding volume hierarchies for neighbor search in molecular simulations on graphics processing units',
                         journal='Computational Materials Science',
                         volume=164,
                         pages='139--146',
                         month='Jun',
                         year='2019',
                         doi='10.1016/j.commatsci.2019.04.004',
                         feature='tree neighbor lists')
        hoomd.cite._ensure_global_bib().add((c1,c2))

        nlist.__init__(self)

        # create the C++ mirror class
        if not hoomd.context.current.device.cpp_exec_conf.isCUDAEnabled():
            self.cpp_nlist = _md.NeighborListTree(hoomd.context.current.system_definition, 0.0, r_buff)
        else:
            self.cpp_nlist = _md.NeighborListGPUTree(hoomd.context.current.system_definition, 0.0, r_buff)

        self.cpp_nlist.setEvery(check_period, dist_check)

        if name is None:
            self.name = "tree_nlist_%d" % tree.cur_id
            tree.cur_id += 1
        else:
            self.name = name

        hoomd.context.current.system.addCompute(self.cpp_nlist, self.name)

        # register this neighbor list with the context
        hoomd.context.current.neighbor_lists += [self]

        # save the user defined parameters
        self.set_params(r_buff, check_period, d_max, dist_check)

tree.cur_id = 0<|MERGE_RESOLUTION|>--- conflicted
+++ resolved
@@ -166,13 +166,8 @@
         self._param_dict.update(
             ParameterDict(deterministic=bool(deterministic)))
 
-<<<<<<< HEAD
     def _attach(self, simulation):
-        if not simulation.device.cpp_exec_conf.isCUDAEnabled():
-=======
-    def attach(self, simulation):
         if isinstance(simulation.device, hoomd.device.CPU):
->>>>>>> 4f38a944
             cell_cls = _hoomd.CellList
             nlist_cls = _md.NeighborListBinned
         else:
