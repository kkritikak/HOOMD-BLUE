from collections.abc import Sequence, Mapping
import math
from numbers import Number

import numpy as np

import hoomd
from hoomd import md
from hoomd.logging import LoggerCategories
from hoomd.conftest import logging_check, pickling_check
from hoomd.error import TypeConversionError
import pytest
import itertools
from copy import deepcopy
import json
from pathlib import Path
from collections import namedtuple


def _equivalent_data_structures(reference, struct_2):
    """Compare arbitrary data structures for equality.

    ``reference`` is expected to be the reference data structure. Cannot handle
    set like data structures.
    """
    if isinstance(reference, np.ndarray):
        return np.allclose(reference, struct_2)
    if isinstance(reference, Mapping):
        # if the non-reference value does not have all the keys
        # we don't check for the exact same keys, since some values may have
        # defaults.
        if set(reference.keys()) - set(struct_2.keys()):
            return False
        return all(
            _equivalent_data_structures(reference[key], struct_2[key])
            for key in reference)
    if isinstance(reference, Sequence):
        if len(reference) != len(struct_2):
            return False
        return all(
            _equivalent_data_structures(value_1, value_2)
            for value_1, value_2 in zip(reference, struct_2))
    if isinstance(reference, Number):
        return math.isclose(reference, struct_2)


def _assert_equivalent_parameter_dicts(param_dict1, param_dict2):
    for key in param_dict1:
        assert param_dict1[key] == param_dict2[key]


def test_rcut(simulation_factory, two_particle_snapshot_factory):
    lj = md.pair.LJ(nlist=md.nlist.Cell(), default_r_cut=2.5)
    assert lj.r_cut.default == 2.5

    lj.params[('A', 'A')] = {'sigma': 1, 'epsilon': 0.5}
    with pytest.raises(TypeConversionError):
        lj.r_cut[('A', 'A')] = 'str'
    with pytest.raises(TypeConversionError):
        lj.r_cut[('A', 'A')] = [1, 2, 3]

    sim = simulation_factory(two_particle_snapshot_factory(dimensions=3, d=.5))
    integrator = md.Integrator(dt=0.005)
    integrator.forces.append(lj)
    integrator.methods.append(
        hoomd.md.methods.Langevin(hoomd.filter.All(), kT=1))
    sim.operations.integrator = integrator

    lj.r_cut[('A', 'A')] = 2.5
    assert _equivalent_data_structures({('A', 'A'): 2.5}, lj.r_cut.to_dict())
    sim.run(0)
    assert _equivalent_data_structures({('A', 'A'): 2.5}, lj.r_cut.to_dict())


def test_invalid_mode():
    cell = md.nlist.Cell()
    for invalid_mode in [1, 'str', [1, 2, 3]]:
        with pytest.raises(TypeConversionError):
            md.pair.LJ(nlist=cell, default_r_cut=2.5, mode=invalid_mode)


@pytest.mark.parametrize("mode", ['none', 'shift', 'xplor'])
def test_mode(simulation_factory, two_particle_snapshot_factory, mode):
    cell = md.nlist.Cell()
    lj = md.pair.LJ(nlist=cell, default_r_cut=2.5, mode=mode)
    lj.params[('A', 'A')] = {'sigma': 1, 'epsilon': 0.5}
    snap = two_particle_snapshot_factory(dimensions=3, d=.5)
    sim = simulation_factory(snap)
    integrator = md.Integrator(dt=0.005)
    integrator.forces.append(lj)
    integrator.methods.append(
        hoomd.md.methods.Langevin(hoomd.filter.All(), kT=1))
    sim.operations.integrator = integrator
    sim.run(1)


def test_ron(simulation_factory, two_particle_snapshot_factory):
    lj = md.pair.LJ(nlist=md.nlist.Cell(), mode='xplor', default_r_cut=2.5)
    lj.params[('A', 'A')] = {'sigma': 1, 'epsilon': 0.5}
    with pytest.raises(TypeConversionError):
        lj.r_on[('A', 'A')] = 'str'
    with pytest.raises(TypeConversionError):
        lj.r_on[('A', 'A')] = [1, 2, 3]

    sim = simulation_factory(two_particle_snapshot_factory(dimensions=3, d=.5))
    integrator = md.Integrator(dt=0.005)
    integrator.forces.append(lj)
    integrator.methods.append(
        hoomd.md.methods.Langevin(hoomd.filter.All(), kT=1))
    sim.operations.integrator = integrator
    assert lj.r_on.to_dict() == {}

    lj.r_on[('A', 'A')] = 1.5
    assert _equivalent_data_structures({('A', 'A'): 1.5}, lj.r_on.to_dict())
    sim.run(0)
    assert _equivalent_data_structures({('A', 'A'): 1.5}, lj.r_on.to_dict())

    lj.r_on[('A', 'A')] = 1.0
    assert _equivalent_data_structures({('A', 'A'): 1.0}, lj.r_on.to_dict())


def _make_invalid_param_dict(valid_dict):
    """This could is fragile if multiple types are allowed for a key."""
    invalid_dicts = [valid_dict] * len(valid_dict.keys()) * 2
    count = 0
    for key in valid_dict.keys():
        invalid_count = 0
        # Set one invalid argument per dictionary
        # Set two invalid arguments per key
        valid_value = invalid_dicts[count][key]
        if not isinstance(valid_value, (list, np.ndarray)):
            invalid_dicts[count][key] = [1, 2]
            invalid_count += 1
        if not isinstance(valid_value, (str, np.ndarray)):
            invalid_dicts[count + 1][key] = 'str'
            invalid_count += 1
        if invalid_count == 2:
            break
        if not isinstance(valid_value, float):
            invalid_dicts[count][key] = 1.0
            invalid_count += 1
        if invalid_count == 2:
            break
        if not isinstance(valid_value, bool):
            invalid_dicts[count + 1][key] = False
            invalid_count += 1
        if invalid_count != 2:
            raise RuntimeError("Unable to generate 2 invalid dict entries.")
        count += 2
    return invalid_dicts


paramtuple = namedtuple(
    'paramtuple', ['pair_potential', 'pair_potential_params', 'extra_args'])


def _make_invalid_params(invalid_param_dicts, pot, extra_args):
    N = len(invalid_param_dicts)
    params = []
    for i in range(len(invalid_param_dicts)):
        params.append({('A', 'A'): invalid_param_dicts[i]})
    return [paramtuple(pot, params[i], extra_args) for i in range(N)]


def _invalid_params():
    invalid_params_list = []
    # Start with valid parameters to get the keys and placeholder values

    lj_valid_dict = {'sigma': 1.0, 'epsilon': 1.0}
    lj_invalid_dicts = _make_invalid_param_dict(lj_valid_dict)
    invalid_params_list.extend(
        _make_invalid_params(lj_invalid_dicts, md.pair.LJ, {}))

    gauss_valid_dict = {'sigma': 0.05, 'epsilon': 0.05}
    gauss_invalid_dicts = _make_invalid_param_dict(gauss_valid_dict)
    invalid_params_list.extend(
        _make_invalid_params(gauss_invalid_dicts, md.pair.Gauss, {}))

    yukawa_valid_dict = {"epsilon": 0.0005, "kappa": 1}
    yukawa_invalid_dicts = _make_invalid_param_dict(yukawa_valid_dict)
    invalid_params_list.extend(
        _make_invalid_params(yukawa_invalid_dicts, md.pair.Yukawa, {}))

    ewald_valid_dict = {"alpha": 0.05, "kappa": 1}
    ewald_invalid_dicts = _make_invalid_param_dict(ewald_valid_dict)
    invalid_params_list.extend(
        _make_invalid_params(ewald_invalid_dicts, md.pair.Ewald, {}))

    morse_valid_dict = {"D0": 0.05, "alpha": 1, "r0": 0}
    morse_invalid_dicts = _make_invalid_param_dict(morse_valid_dict)
    invalid_params_list.extend(
        _make_invalid_params(morse_invalid_dicts, md.pair.Morse, {}))

    dpd_conservative_valid_dict = {"A": 0.05}
    dpd_conservative_invalid_dicts = _make_invalid_param_dict(
        dpd_conservative_valid_dict)
    invalid_params_list.extend(
        _make_invalid_params(dpd_conservative_invalid_dicts,
                             md.pair.DPDConservative, {}))

    force_shifted_LJ_valid_dict = {"epsilon": 0.0005, "sigma": 1}
    force_shifted_LJ_invalid_dicts = _make_invalid_param_dict(
        force_shifted_LJ_valid_dict)
    invalid_params_list.extend(
        _make_invalid_params(force_shifted_LJ_invalid_dicts,
                             md.pair.ForceShiftedLJ, {}))

    moliere_valid_dict = {"qi": 15, "qj": 12, "aF": 1}
    moliere_invalid_dicts = _make_invalid_param_dict(moliere_valid_dict)
    invalid_params_list.extend(
        _make_invalid_params(moliere_invalid_dicts, md.pair.Moliere, {}))
    zbl_valid_dict = {"qi": 10, "qj": 8, "aF": 0.5}
    zbl_invalid_dicts = _make_invalid_param_dict(zbl_valid_dict)
    invalid_params_list.extend(
        _make_invalid_params(zbl_invalid_dicts, md.pair.ZBL, {}))

    mie_valid_dict = {"epsilon": 0.05, "sigma": 0.5, "n": 12, "m": 6}
    mie_invalid_dicts = _make_invalid_param_dict(mie_valid_dict)
    invalid_params_list.extend(
        _make_invalid_params(mie_invalid_dicts, md.pair.Mie, {}))

    rf_valid_dict = {"epsilon": 0.05, "eps_rf": 0.5, "use_charge": False}
    rf_invalid_dicts = _make_invalid_param_dict(rf_valid_dict)
    invalid_params_list.extend(
        _make_invalid_params(rf_invalid_dicts, md.pair.ReactionField, {}))

    buckingham_valid_dict = {"A": 0.05, "rho": 0.5, "C": 0.05}
    buckingham_invalid_dicts = _make_invalid_param_dict(buckingham_valid_dict)
    invalid_params_list.extend(
        _make_invalid_params(buckingham_invalid_dicts, md.pair.Buckingham, {}))

    lj1208_valid_dict = {"sigma": 0.5, "epsilon": 0.0005}
    lj1208_invalid_dicts = _make_invalid_param_dict(lj1208_valid_dict)
    invalid_params_list.extend(
        _make_invalid_params(lj1208_invalid_dicts, md.pair.LJ1208, {}))

    lj0804_valid_dict = {'sigma': 1.0, 'epsilon': 1.0}
    lj0804_invalid_dicts = _make_invalid_param_dict(lj0804_valid_dict)
    invalid_params_list.extend(
        _make_invalid_params(lj0804_invalid_dicts, md.pair.LJ0804, {}))

    fourier_valid_dict = {"a": [0.5, 1.0, 1.5], "b": [0.25, 0.034, 0.76]}
    fourier_invalid_dicts = _make_invalid_param_dict(fourier_valid_dict)
    invalid_params_list.extend(
        _make_invalid_params(fourier_invalid_dicts, md.pair.Fourier, {}))

    slj_valid_dict = {"sigma": 0.5, "epsilon": 0.0005}
    slj_invalid_dicts = _make_invalid_param_dict(slj_valid_dict)
    invalid_params_list.extend(
        _make_invalid_params(slj_invalid_dicts, md.pair.SLJ, {}))

    expanded_mie_valid_dict = {
        "epsilon": 0.05,
        "sigma": 0.5,
        "n": 12,
        "m": 6,
        "delta": 0.25
    }
    expanded_mie_invalid_dicts = _make_invalid_param_dict(
        expanded_mie_valid_dict)
    invalid_params_list.extend(
        _make_invalid_params(expanded_mie_invalid_dicts, md.pair.ExpandedMie,
                             {}))

    dpd_valid_dict = {"A": 0.5, "gamma": 0.0005}
    dpd_invalid_dicts = _make_invalid_param_dict(dpd_valid_dict)
    invalid_params_list.extend(
        _make_invalid_params(dpd_invalid_dicts, md.pair.DPD, {'kT': 2}))

    dpdlj_valid_dict = {'sigma': 0.5, 'epsilon': 0.0005, 'gamma': 0.034}
    dpdlj_invalid_dicts = _make_invalid_param_dict(dpdlj_valid_dict)
    invalid_params_list.extend(
        _make_invalid_params(dpdlj_invalid_dicts, md.pair.DPDLJ, {'kT': 1}))

    dlvo_valid_dict = {'kappa': 1.0, 'Z': 0.1, 'A': 0.1}
    dlvo_invalid_dicts = _make_invalid_param_dict(dlvo_valid_dict)
    invalid_params_list.extend(
        _make_invalid_params(dlvo_invalid_dicts, md.pair.DLVO, {}))

    opp_valid_dict = {
        'C1': 1.0,
        'C2': 0.1,
        'eta1': 15,
        'eta2': 3,
        'k': 0.8,
        'phi': 0.1
    }
    opp_invalid_dicts = _make_invalid_param_dict(opp_valid_dict)
    invalid_params_list.extend(
        _make_invalid_params(opp_invalid_dicts, hoomd.md.pair.OPP, {}))

    twf_valid_dict = {'sigma': 1.0, 'epsilon': 1.0, 'alpha': 15}
    twf_invalid_dicts = _make_invalid_param_dict(twf_valid_dict)
    invalid_params_list.extend(
        _make_invalid_params(twf_invalid_dicts, hoomd.md.pair.TWF, {}))

    ljgauss_valid_dict = {'r0': 1.8, 'epsilon': 2.0, 'sigma2': 0.02}
    ljgauss_invalid_dicts = _make_invalid_param_dict(ljgauss_valid_dict)
    invalid_params_list.extend(
        _make_invalid_params(ljgauss_invalid_dicts, hoomd.md.pair.LJGauss, {}))
<<<<<<< HEAD
=======
    table_valid_dict = {
        'V': np.arange(0, 20, 1) / 10,
        'F': np.asarray(20 * [-1.9 / 2.5]),
        'r_min': 0.0
    }
    table_invalid_dicts = _make_invalid_param_dict(table_valid_dict)
    invalid_params_list.extend(
        _make_invalid_params(table_invalid_dicts, hoomd.md.pair.Table, {}))
>>>>>>> 2eae696d

    tersoff_valid_dict = {
        'cutoff_thickness': 1.0,
        'magnitudes': (5.0, 2.0),
        'exp_factors': (2.0, 2.0),
        'lambda3': 2.0,
        'dimer_r': 2.5,
        'n': 2.0,
        'gamma': 2.0,
        'c': 2.0,
        'd': 2.0,
        'm': 2.0,
        'alpha': 2.0,
    }
    tersoff_invalid_dicts = _make_invalid_param_dict(tersoff_valid_dict)
    invalid_params_list.extend(
        _make_invalid_params(tersoff_invalid_dicts, hoomd.md.many_body.Tersoff,
                             {}))

    square_density_valid_dict = {'A': 5.0, 'B': 2.0}
    sq_dens_invalid_dicts = _make_invalid_param_dict(square_density_valid_dict)
    invalid_params_list.extend(
        _make_invalid_params(sq_dens_invalid_dicts,
                             hoomd.md.many_body.SquareDensity, {}))

    revcross_valid_dict = {
        'sigma': 5.0,
        'n': 2.0,
        'epsilon': 2.0,
        'lambda3': 2.0
    }
    revcross_invalid_dicts = _make_invalid_param_dict(revcross_valid_dict)
    invalid_params_list.extend(
        _make_invalid_params(revcross_invalid_dicts,
                             hoomd.md.many_body.RevCross, {}))

    return invalid_params_list


@pytest.fixture(scope="function",
                params=_invalid_params(),
                ids=(lambda x: x[0].__name__))
def invalid_params(request):
    return deepcopy(request.param)


def test_invalid_params(invalid_params):
    pot = invalid_params.pair_potential(**invalid_params.extra_args,
                                        nlist=md.nlist.Cell())
    for pair in invalid_params.pair_potential_params:
        if isinstance(pair, tuple):
            with pytest.raises(TypeConversionError):
                pot.params[pair] = invalid_params.pair_potential_params[pair]


def test_invalid_pair_key():
    pot = md.pair.LJ(nlist=md.nlist.Cell())
    for invalid_key in [3, [1, 2], 'str']:
        with pytest.raises(KeyError):
            pot.r_cut[invalid_key] = 2.5


def _make_valid_param_dicts(arg_dict):
    """Unpack dictionary of lists of numbers into dictionary of numbers.

    Ex: turn {'a': [0, 1], 'b':[2, 3]} into [{'a': 0, 'b': 2}, {'a': 1, 'b': 3}]
    """
    return [dict(zip(arg_dict, val)) for val in zip(*arg_dict.values())]


def _valid_params(particle_types=['A', 'B']):
    valid_params_list = []
    combos = list(itertools.combinations_with_replacement(particle_types, 2))
    lj_arg_dict = {'sigma': [0.5, 1.0, 1.5], 'epsilon': [0.0005, 0.001, 0.0015]}
    lj_valid_param_dicts = _make_valid_param_dicts(lj_arg_dict)
    valid_params_list.append(
        paramtuple(md.pair.LJ, dict(zip(combos, lj_valid_param_dicts)), {}))

    gauss_arg_dict = {'epsilon': [0.025, 0.05, 0.075], 'sigma': [0.5, 1.0, 1.5]}
    gauss_valid_param_dicts = _make_valid_param_dicts(gauss_arg_dict)
    valid_params_list.append(
        paramtuple(md.pair.Gauss, dict(zip(combos, gauss_valid_param_dicts)),
                   {}))

    yukawa_arg_dict = {
        'epsilon': [0.00025, 0.0005, 0.00075],
        'kappa': [0.5, 1.0, 1.5]
    }
    yukawa_valid_param_dicts = _make_valid_param_dicts(yukawa_arg_dict)
    valid_params_list.append(
        paramtuple(md.pair.Yukawa, dict(zip(combos, yukawa_valid_param_dicts)),
                   {}))

    ewald_arg_dict = {"alpha": [0.025, 0.05, 0.075], "kappa": [0.5, 1.0, 1.5]}
    ewald_valid_param_dicts = _make_valid_param_dicts(ewald_arg_dict)
    valid_params_list.append(
        paramtuple(md.pair.Ewald, dict(zip(combos, ewald_valid_param_dicts)),
                   {}))

    morse_arg_dict = {
        "D0": [0.025, 0.05, 0.075],
        "alpha": [0.5, 1.0, 1.5],
        "r0": [0, 0.05, 0.1]
    }
    morse_valid_param_dicts = _make_valid_param_dicts(morse_arg_dict)
    valid_params_list.append(
        paramtuple(md.pair.Morse, dict(zip(combos, morse_valid_param_dicts)),
                   {}))

    dpd_conservative_arg_dict = {"A": [0.025, 0.05, 0.075]}
    dpd_conservative_valid_param_dicts = _make_valid_param_dicts(
        dpd_conservative_arg_dict)
    valid_params_list.append(
        paramtuple(md.pair.DPDConservative,
                   dict(zip(combos, dpd_conservative_valid_param_dicts)), {}))

    force_shifted_LJ_arg_dict = {
        'sigma': [0.5, 1.0, 1.5],
        'epsilon': [0.0005, 0.001, 0.0015]
    }
    force_shifted_LJ_valid_param_dicts = _make_valid_param_dicts(
        force_shifted_LJ_arg_dict)
    valid_params_list.append(
        paramtuple(md.pair.ForceShiftedLJ,
                   dict(zip(combos, force_shifted_LJ_valid_param_dicts)), {}))

    moliere_arg_dict = {
        'qi': [2.5, 7.5, 15],
        'qj': [2, 6, 12],
        'aF': [.134197, .234463, .319536]
    }
    moliere_valid_param_dicts = _make_valid_param_dicts(moliere_arg_dict)
    valid_params_list.append(
        paramtuple(md.pair.Moliere, dict(zip(combos,
                                             moliere_valid_param_dicts)), {}))

    zbl_arg_dict = {
        'qi': [2.5, 7.5, 15],
        'qj': [2, 6, 12],
        'aF': [.133669, .243535, .341914]
    }
    zbl_valid_param_dicts = _make_valid_param_dicts(zbl_arg_dict)
    valid_params_list.append(
        paramtuple(md.pair.ZBL, dict(zip(combos, zbl_valid_param_dicts)), {}))

    mie_arg_dict = {
        'epsilon': [.05, .025, .010],
        'sigma': [.5, 1, 1.5],
        'n': [12, 14, 16],
        'm': [6, 8, 10]
    }
    mie_valid_param_dicts = _make_valid_param_dicts(mie_arg_dict)
    valid_params_list.append(
        paramtuple(md.pair.Mie, dict(zip(combos, mie_valid_param_dicts)), {}))

    reactfield_arg_dict = {
        'epsilon': [.05, .025, .010],
        'eps_rf': [.5, 1, 1.5],
        'use_charge': [False, True, False]
    }
    reactfield_valid_param_dicts = _make_valid_param_dicts(reactfield_arg_dict)
    valid_params_list.append(
        paramtuple(md.pair.ReactionField,
                   dict(zip(combos, reactfield_valid_param_dicts)), {}))

    buckingham_arg_dict = {
        'A': [.05, .025, .010],
        'rho': [.5, 1, 1.5],
        'C': [.05, .025, .01]
    }
    buckingham_valid_param_dicts = _make_valid_param_dicts(buckingham_arg_dict)
    valid_params_list.append(
        paramtuple(md.pair.Buckingham,
                   dict(zip(combos, buckingham_valid_param_dicts)), {}))

    lj1208_arg_dict = {
        'sigma': [0.5, 1.0, 1.5],
        'epsilon': [0.0005, 0.001, 0.0015]
    }
    lj1208_valid_param_dicts = _make_valid_param_dicts(lj1208_arg_dict)
    valid_params_list.append(
        paramtuple(md.pair.LJ1208, dict(zip(combos, lj1208_valid_param_dicts)),
                   {}))

    fourier_arg_dict = {
        'a': [[0.5, 1.0, 1.5], [.05, .1, .15], [.005, .01, .015]],
        'b': [[0.25, 0.034, 0.76], [0.36, 0.12, 0.65], [0.78, 0.04, 0.98]]
    }
    fourier_valid_param_dicts = _make_valid_param_dicts(fourier_arg_dict)
    valid_params_list.append(
        paramtuple(md.pair.Fourier, dict(zip(combos,
                                             fourier_valid_param_dicts)), {}))

    slj_arg_dict = {
        'sigma': [0.5, 1.0, 1.5],
        'epsilon': [0.0005, 0.001, 0.0015]
    }
    slj_valid_param_dicts = _make_valid_param_dicts(slj_arg_dict)
    valid_params_list.append(
        paramtuple(md.pair.SLJ, dict(zip(combos, slj_valid_param_dicts)), {}))

    dpd_arg_dict = {'A': [0.5, 1.0, 1.5], 'gamma': [0.0005, 0.001, 0.0015]}
    dpd_valid_param_dicts = _make_valid_param_dicts(dpd_arg_dict)
    valid_params_list.append(
        paramtuple(md.pair.DPD, dict(zip(combos, dpd_valid_param_dicts)),
                   {"kT": 2}))

    dpdlj_arg_dict = {
        'sigma': [0.5, 1.0, 1.5],
        'epsilon': [0.0005, 0.001, 0.0015],
        'gamma': [0.034, 33.2, 1.2]
    }
    dpdlj_valid_param_dicts = _make_valid_param_dicts(dpdlj_arg_dict)

    valid_params_list.append(
        paramtuple(md.pair.DPDLJ, dict(zip(combos, dpdlj_valid_param_dicts)),
                   {"kT": 1}))

    dlvo_arg_dict = {
        'kappa': [1.0, 2.0, 5.0],
        'Z': [0.1, 0.5, 2.0],
        'A': [0.1, 0.5, 2.0]
    }
    dlvo_valid_param_dicts = _make_valid_param_dicts(dlvo_arg_dict)

    valid_params_list.append(
        paramtuple(md.pair.DLVO, dict(zip(combos, dlvo_valid_param_dicts)), {}))

    tersoff_arg_dict = {
        'cutoff_thickness': [0.1, 0.5, 1.0],
        'magnitudes': [(0.02, 0.01), (0.0, 0.005), (0.002, 0.003)],
        'exp_factors': [(0.1, 0.1), (0.05, 0.05), (-0.02, 0.04)],
        'lambda3': [0.0, 0.5, 0.3],
        'dimer_r': [1.0, 2.0, 1.2],
        'n': [0.3, 0.5, 0.7],
        'gamma': [0.1, 0.5, 0.4],
        'c': [0.1, 0.5, 2.0],
        'd': [0.1, 0.5, 2.0],
        'm': [0.1, 0.5, 2.0],
        'alpha': [0.1, 0.5, 2.0],
    }
    tersoff_valid_param_dicts = _make_valid_param_dicts(tersoff_arg_dict)
    valid_params_list.append(
        paramtuple(hoomd.md.many_body.Tersoff,
                   dict(zip(combos, tersoff_valid_param_dicts)), {}))

    square_density_arg_dict = {'A': [1.0, 2.0, 5.0], 'B': [0.1, 0.5, 2.0]}
    square_density_valid_param_dicts = _make_valid_param_dicts(
        square_density_arg_dict)
    valid_params_list.append(
        paramtuple(hoomd.md.many_body.SquareDensity,
                   dict(zip(combos, square_density_valid_param_dicts)), {}))

    revcross_arg_dict = {
        'sigma': [1.0, 2.0, 5.0],
        'n': [0.1, 0.5, 2.0],
        'epsilon': [0.1, 0.5, 2.0],
        'lambda3': [0.1, 0.5, 2.0],
    }
    revcross_valid_param_dicts = _make_valid_param_dicts(revcross_arg_dict)
    valid_params_list.append(
        paramtuple(hoomd.md.many_body.RevCross,
                   dict(zip(combos, revcross_valid_param_dicts)), {}))

    opp_arg_dict = {
        'C1': [1.0, 2.0, 5.0],
        'C2': [0.1, 0.5, 2.0],
        'eta1': [15.0, 12.0, 8.0],
        'eta2': [3.0, 2.0, 1.5],
        'k': [1.0, 2.0, 3.0],
        'phi': [0.0, 0.5, np.pi / 2]
    }
    opp_valid_param_dicts = _make_valid_param_dicts(opp_arg_dict)
    valid_params_list.append(
        paramtuple(hoomd.md.pair.OPP, dict(zip(combos, opp_valid_param_dicts)),
                   {}))

    expanded_mie_arg_dict = {
        'epsilon': [.05, .025, .010],
        'sigma': [.5, 1, 1.5],
        'n': [12, 14, 16],
        'm': [6, 8, 10],
        'delta': [.1, .2, .3]
    }
    expanded_mie_valid_param_dicts = _make_valid_param_dicts(
        expanded_mie_arg_dict)
    valid_params_list.append(
        paramtuple(hoomd.md.pair.ExpandedMie,
                   dict(zip(combos, expanded_mie_valid_param_dicts)), {}))

    twf_arg_dict = {
        'sigma': [0.1, 0.2, 0.5],
        'epsilon': [0.1, 0.5, 2.0],
        'alpha': [15.0, 12.0, 8.0]
    }
    twf_valid_param_dicts = _make_valid_param_dicts(twf_arg_dict)
    valid_params_list.append(
        paramtuple(hoomd.md.pair.TWF, dict(zip(combos, twf_valid_param_dicts)),
                   {}))

<<<<<<< HEAD
    ljgauss_arg_dict = {
        'r0': [1.8],
        'epsilon': [2.0],
        'sigma2': [0.02]
    }
=======
    ljgauss_arg_dict = {'r0': [1.8], 'epsilon': [2.0], 'sigma2': [0.02]}
>>>>>>> 2eae696d
    ljgauss_valid_param_dicts = _make_valid_param_dicts(ljgauss_arg_dict)
    valid_params_list.append(
        paramtuple(hoomd.md.pair.LJGauss,
                   dict(zip(combos, ljgauss_valid_param_dicts)), {}))

<<<<<<< HEAD
=======
    rs = [
        np.arange(0, 2.6, 0.1),
        np.linspace(0.5, 2.5, 25),
        np.arange(0.8, 2.6, 0.1)
    ]
    Vs = [r[::-1] * 5 for r in rs]
    Fs = [-1 * np.diff(V) / np.diff(r) for V, r in zip(Vs, rs)]
    table_arg_dict = {
        'V': [V[:-1] for V in Vs],
        'F': Fs,
        'r_min': [r[0] for r in rs]
    }
    table_valid_param_dicts = _make_valid_param_dicts(table_arg_dict)
    valid_params_list.append(
        paramtuple(hoomd.md.pair.Table,
                   dict(zip(combos, table_valid_param_dicts)), {}))
>>>>>>> 2eae696d
    return valid_params_list


@pytest.fixture(scope="function",
                params=_valid_params(),
                ids=(lambda x: x[0].__name__))
def valid_params(request):
    return deepcopy(request.param)


def test_valid_params(valid_params):
    pot = valid_params.pair_potential(**valid_params.extra_args,
                                      nlist=md.nlist.Cell(),
                                      default_r_cut=2.5)
    for pair in valid_params.pair_potential_params:
        pot.params[pair] = valid_params.pair_potential_params[pair]
    assert _equivalent_data_structures(valid_params.pair_potential_params,
                                       pot.params.to_dict())


def _update_snap(pair_potential, snap):
    if (any(name in str(pair_potential) for name in ['Ewald'])
            and snap.communicator.rank == 0):
        snap.particles.charge[:] = 1.
    if 'SLJ' in str(pair_potential) and snap.communicator.rank == 0:
        snap.particles.diameter[:] = 2
    if 'DLVO' in str(pair_potential) and snap.communicator.rank == 0:
        snap.particles.diameter[0] = 0.2
        snap.particles.diameter[1] = 0.5


def _skip_if_triplet_gpu_mpi(sim, pair_potential):
    """Determines if the simulation is able to run this pair potential."""
    if (isinstance(sim.device, hoomd.device.GPU)
            and sim.device.communicator.num_ranks > 1
            and issubclass(pair_potential, hoomd.md.many_body.Triplet)):
        pytest.skip("Cannot run triplet potentials with GPU+MPI enabled")


def test_attached_params(simulation_factory, lattice_snapshot_factory,
                         valid_params):
    pair_potential, pair_potential_dict, extra_args = valid_params
    pair_keys = valid_params.pair_potential_params.keys()
    particle_types = list(set(itertools.chain.from_iterable(pair_keys)))
    pot = valid_params.pair_potential(**valid_params.extra_args,
                                      nlist=md.nlist.Cell(),
                                      default_r_cut=2.5)
    pot.params = valid_params.pair_potential_params

    snap = lattice_snapshot_factory(particle_types=particle_types,
                                    n=10,
                                    a=1.5,
                                    r=0.01)

    _update_snap(valid_params.pair_potential, snap)
    if snap.communicator.rank == 0:
        snap.particles.typeid[:] = np.random.randint(0,
                                                     len(snap.particles.types),
                                                     snap.particles.N)
    sim = simulation_factory(snap)
    _skip_if_triplet_gpu_mpi(sim, valid_params.pair_potential)
    sim.operations.integrator = hoomd.md.Integrator(dt=0.005)
    sim.operations.integrator.forces.append(pot)
    sim.run(1)
    assert _equivalent_data_structures(valid_params.pair_potential_params,
                                       pot.params.to_dict())


def test_run(simulation_factory, lattice_snapshot_factory, valid_params):
    pair_keys = valid_params.pair_potential_params.keys()
    particle_types = list(set(itertools.chain.from_iterable(pair_keys)))
    pot = valid_params.pair_potential(**valid_params.extra_args,
                                      nlist=md.nlist.Cell(),
                                      default_r_cut=2.5)
    pot.params = valid_params.pair_potential_params

    snap = lattice_snapshot_factory(particle_types=particle_types,
                                    n=7,
                                    a=1.7,
                                    r=0.01)
    if snap.communicator.rank == 0:
        snap.particles.typeid[:] = np.random.randint(0,
                                                     len(snap.particles.types),
                                                     snap.particles.N)
    sim = simulation_factory(snap)
    _skip_if_triplet_gpu_mpi(sim, valid_params.pair_potential)

    integrator = hoomd.md.Integrator(dt=0.005)
    integrator.forces.append(pot)
    integrator.methods.append(
        hoomd.md.methods.Langevin(hoomd.filter.All(), kT=1))
    sim.operations.integrator = integrator
    sim.operations._schedule()
    old_snap = sim.state.snapshot
    sim.run(2)
    new_snap = sim.state.snapshot
    if new_snap.communicator.rank == 0:
        assert not np.allclose(new_snap.particles.position,
                               old_snap.particles.position)


def test_energy_shifting(simulation_factory, two_particle_snapshot_factory):
    # A subtle bug existed where we used "shifted" instead of "shift" in Python
    # and in C++ we used else if clauses with no error raised if the set Python
    # mode fell through. This means the actual shift mode was not set.
    pytest.skip("Test is broken.")

    def S_r(r, r_cut, r_on):  # noqa: N802 - allow uppercase function name
        if r < r_on:
            return 1
        elif r > r_cut:
            return 0
        numerator = ((r_cut**2 - r**2)**2) * (r_cut**2 + 2 * r**2 - 3 * r_on**2)
        denominator = (r_cut**2 - r_on**2)**3
        return numerator / denominator

    r_cut = 2.5
    r_on = 0.5
    r = 1.0

    lj = md.pair.LJ(nlist=md.nlist.Cell(), default_r_cut=r_cut)
    lj.params[('A', 'A')] = {'sigma': 1, 'epsilon': 0.5}

    sim = simulation_factory(two_particle_snapshot_factory(dimensions=3, d=r))

    integrator = md.Integrator(dt=0.005)
    integrator.forces.append(lj)
    integrator.methods.append(
        hoomd.md.methods.Langevin(hoomd.filter.All(), kT=1))
    sim.operations.integrator = integrator
    sim.run(0)

    energies = sim.operations.integrator.forces[0].energies
    if energies is not None:
        E_r = sum(energies)

    snap = sim.state.snapshot
    if snap.communicator.rank == 0:
        snap.particles.position[0] = [0, 0, .1]
        snap.particles.position[1] = [0, 0, r_cut + .1]
    sim.state.snapshot = snap
    energies = sim.operations.integrator.forces[0].energies
    if energies is not None:
        E_rcut = sum(energies)

    lj_shift = md.pair.LJ(nlist=md.nlist.Cell(),
                          mode='shift',
                          default_r_cut=r_cut)
    lj_shift.params[('A', 'A')] = {'sigma': 1, 'epsilon': 0.5}
    integrator = md.Integrator(dt=0.005)
    integrator.forces.append(lj_shift)
    integrator.methods.append(
        hoomd.md.methods.Langevin(hoomd.filter.All(), kT=1))
    sim.operations.integrator = integrator
    sim.run(0)

    snap = sim.state.snapshot
    if snap.communicator.rank == 0:
        snap.particles.position[0] = [0, 0, .1]
        snap.particles.position[1] = [0, 0, r + .1]
    sim.state.snapshot = snap

    energies = sim.operations.integrator.forces[0].energies
    if energies is not None:
        assert sum(energies) == E_r - E_rcut

    lj_xplor = md.pair.LJ(nlist=md.nlist.Cell(),
                          mode='xplor',
                          default_r_cut=r_cut)
    lj_xplor.params[('A', 'A')] = {'sigma': 1, 'epsilon': 0.5}
    lj_xplor.r_on[('A', 'A')] = 0.5
    integrator = md.Integrator(dt=0.005)
    integrator.forces.append(lj_xplor)
    integrator.methods.append(
        hoomd.md.methods.Langevin(hoomd.filter.All(), kT=1))

    sim.operations.integrator = integrator
    sim.run(0)

    energies = sim.operations.integrator.forces[0].energies
    if energies is not None:
        xplor_E = sum(energies)
        assert xplor_E == E_r * S_r(r, r_cut, r_on)

        lj_xplor.r_on[('A', 'A')] = 3.0
        assert sum(energies) == E_r - E_rcut


def _calculate_force(sim):
    """Calculate the forces in a two particle simulation frame.

    Finds the negative derivative of energy divided by inter-particle distance
    """
    dr = 1e-6

    snap = sim.state.snapshot
    if snap.communicator.rank == 0:
        initial_pos = np.array(snap.particles.position)
        snap.particles.position[1, 0] = initial_pos[1, 0] - dr

    sim.state.snapshot = snap
    E0 = sim.operations.integrator.forces[0].energies
    snap = sim.state.snapshot
    if snap.communicator.rank == 0:
        pos = snap.particles.position
        r0 = pos[0] - pos[1]
        mag_r0 = np.linalg.norm(r0)
        direction = r0 / mag_r0

        snap.particles.position[1, 0] = initial_pos[1, 0] + dr

    sim.state.snapshot = snap
    E1 = sim.operations.integrator.forces[0].energies

    snap = sim.state.snapshot
    if snap.communicator.rank == 0:
        pos = snap.particles.position
        mag_r1 = np.linalg.norm(pos[0] - pos[1])
        Fa = -1 * ((sum(E1) - sum(E0)) / (mag_r1 - mag_r0)) * direction
        Fb = -Fa

    snap = sim.state.snapshot
    if snap.communicator.rank == 0:
        snap.particles.position[1] = initial_pos[1]
    sim.state.snapshot = snap
    if sim.state.snapshot.communicator.rank == 0:
        return Fa, Fb
    else:
        return 0, 0  # return dummy values if not on rank 1


def test_force_energy_relationship(simulation_factory,
                                   two_particle_snapshot_factory, valid_params):
    # don't really test DPD and DPDLJ for this test
    pot_name = valid_params.pair_potential.__name__
    if any(pot_name == name for name in ["DPD", "DPDLJ"]):
        pytest.skip("Cannot test force energy relationship for " + pot_name
                    + " pair force")

    pair_keys = valid_params.pair_potential_params.keys()
    particle_types = list(set(itertools.chain.from_iterable(pair_keys)))
    pot = valid_params.pair_potential(**valid_params.extra_args,
                                      nlist=md.nlist.Cell(),
                                      default_r_cut=2.5)
    for pair in valid_params.pair_potential_params:
        pot.params[pair] = valid_params.pair_potential_params[pair]

    snap = two_particle_snapshot_factory(particle_types=particle_types, d=1.5)
    _update_snap(valid_params.pair_potential, snap)
    sim = simulation_factory(snap)
    _skip_if_triplet_gpu_mpi(sim, valid_params.pair_potential)
    integrator = md.Integrator(dt=0.005)
    integrator.forces.append(pot)
    integrator.methods.append(
        hoomd.md.methods.Langevin(hoomd.filter.All(), kT=1))
    sim.operations.integrator = integrator
    sim.run(0)
    for pair in valid_params.pair_potential_params:
        snap = sim.state.snapshot
        if snap.communicator.rank == 0:
            snap.particles.typeid[0] = particle_types.index(pair[0])
            snap.particles.typeid[1] = particle_types.index(pair[1])
        sim.state.snapshot = snap

        calculated_forces = _calculate_force(sim)
        sim_forces = sim.operations.integrator.forces[0].forces
        if sim_forces is not None:
            np.testing.assert_allclose(calculated_forces[0],
                                       sim_forces[0],
                                       rtol=1e-05)
            np.testing.assert_allclose(calculated_forces[1],
                                       sim_forces[1],
                                       rtol=1e-05)


def _forces_and_energies():
    """Return reference force and energy values.

    Reference force and energy values were calculated using Mathematica 12.1.1
    and then stored in the json file below. Values were calculated at
    distances of 0.75 and 1.5 for each argument dictionary
    """
    FEtuple = namedtuple('FEtuple', [
        'pair_potential', 'pair_potential_params', 'extra_args', 'forces',
        'energies'
    ])

    path = Path(__file__).parent / "forces_and_energies.json"

    def json_with_inf(val):
        if isinstance(val, str):
            if val.lower() == "infinity":
                return np.inf
            elif val.lower() == "neg_infinity":
                return -np.inf
        else:
            return val

    with path.open() as f:
        F_and_E = json.load(f)
        param_list = []
        for pot in F_and_E.keys():
            if pot[0].isalpha():
                kT_dict = {'DPD': {'kT': 2}, 'DPDLJ': {'kT': 1}}.get(pot, {})
                for i in range(3):
                    param_list.append(
                        FEtuple(getattr(md.pair, pot),
                                F_and_E[pot]["params"][i], kT_dict, [
                                    json_with_inf(v)
                                    for v in F_and_E[pot]["forces"][i]
                                ], [
                                    json_with_inf(v)
                                    for v in F_and_E[pot]["energies"][i]
                                ]))
    return param_list


def isclose(value, reference, rtol=5e-6):
    """Return if two values are close while automatically managing atol."""
    if isinstance(reference, (Sequence, np.ndarray)):
        ref = np.asarray(reference, np.float64)
        val = np.asarray(reference, np.float64)
        min_value = np.min(np.abs(reference))
        atol = 1e-6 if min_value == 0 else min_value / 1e4
        return np.allclose(val, ref, rtol=rtol, atol=atol, equal_nan=True)
    else:
        atol = 1e-6 if reference == 0 else 0
        return math.isclose(value, reference, rel_tol=rtol, abs_tol=atol)


# We ignore this warning raise by NumPy so we can test the use of infinity in
# some pair potentials currently TWF. This is used when the force from the JSON
# file needs to be multipled by r to compare with the computed force of the
# simulation.
@pytest.mark.filterwarnings("ignore:invalid value encountered in multiply")
@pytest.mark.parametrize("forces_and_energies",
                         _forces_and_energies(),
                         ids=lambda x: x.pair_potential.__name__)
def test_force_energy_accuracy(simulation_factory,
                               two_particle_snapshot_factory,
                               forces_and_energies):
    pot_name = forces_and_energies.pair_potential.__name__
    if pot_name == "DPD" or pot_name == "DPDLJ":
        pytest.skip("Cannot test force energy accuracy for " + pot_name
                    + " pair force")

    pot = forces_and_energies.pair_potential(**forces_and_energies.extra_args,
                                             nlist=md.nlist.Cell(),
                                             default_r_cut=2.5)
    pot.params[('A', 'A')] = forces_and_energies.pair_potential_params
    snap = two_particle_snapshot_factory(particle_types=['A'], d=0.75)
    _update_snap(forces_and_energies.pair_potential, snap)
    sim = simulation_factory(snap)
    integrator = md.Integrator(dt=0.005)
    integrator.forces.append(pot)
    integrator.methods.append(
        hoomd.md.methods.Langevin(hoomd.filter.All(), kT=1))
    sim.operations.integrator = integrator
    sim.run(0)
    particle_distances = [0.75, 1.5]
    for i in range(len(particle_distances)):
        d = particle_distances[i]
        r = np.array([0, 0, d]) / d
        snap = sim.state.snapshot
        if snap.communicator.rank == 0:
            snap.particles.position[0] = [0, 0, .1]
            snap.particles.position[1] = [0, 0, d + .1]
        sim.state.snapshot = snap
        sim_energies = sim.operations.integrator.forces[0].energies
        sim_forces = sim.operations.integrator.forces[0].forces
        if sim_energies is not None:
            assert isclose(sum(sim_energies), forces_and_energies.energies[i])
            assert isclose(sim_forces[0], forces_and_energies.forces[i] * r)
            assert isclose(sim_forces[0], -forces_and_energies.forces[i] * r)


# Test logging
@pytest.mark.parametrize(
    'cls, expected_namespace, expected_loggables',
    zip((md.pair.Pair, md.pair.aniso.AnisotropicPair, md.many_body.Triplet),
        (('md', 'pair'), ('md', 'pair', 'aniso'), ('md', 'many_body')),
        itertools.repeat({
            'energy': {
                'category': LoggerCategories.scalar,
                'default': True
            },
            'energies': {
                'category': LoggerCategories.particle,
                'default': True
            },
            'forces': {
                'category': LoggerCategories.particle,
                'default': True
            },
            'torques': {
                'category': LoggerCategories.particle,
                'default': True
            },
            'virials': {
                'category': LoggerCategories.particle,
                'default': True
            },
        })))
def test_logging(cls, expected_namespace, expected_loggables):
    logging_check(cls, expected_namespace, expected_loggables)


def test_pickling(simulation_factory, two_particle_snapshot_factory,
                  valid_params):
    sim = simulation_factory(two_particle_snapshot_factory())
    _skip_if_triplet_gpu_mpi(sim, valid_params.pair_potential)
    pot = valid_params.pair_potential(**valid_params.extra_args,
                                      nlist=md.nlist.Cell(),
                                      default_r_cut=2.5)
    for pair in valid_params.pair_potential_params:
        pot.params[pair] = valid_params.pair_potential_params[pair]
    pickling_check(pot)
    integrator = hoomd.md.Integrator(0.05, forces=[pot])
    sim.operations.integrator = integrator
    sim.run(0)
    pickling_check(pot)<|MERGE_RESOLUTION|>--- conflicted
+++ resolved
@@ -298,8 +298,6 @@
     ljgauss_invalid_dicts = _make_invalid_param_dict(ljgauss_valid_dict)
     invalid_params_list.extend(
         _make_invalid_params(ljgauss_invalid_dicts, hoomd.md.pair.LJGauss, {}))
-<<<<<<< HEAD
-=======
     table_valid_dict = {
         'V': np.arange(0, 20, 1) / 10,
         'F': np.asarray(20 * [-1.9 / 2.5]),
@@ -308,7 +306,6 @@
     table_invalid_dicts = _make_invalid_param_dict(table_valid_dict)
     invalid_params_list.extend(
         _make_invalid_params(table_invalid_dicts, hoomd.md.pair.Table, {}))
->>>>>>> 2eae696d
 
     tersoff_valid_dict = {
         'cutoff_thickness': 1.0,
@@ -609,22 +606,16 @@
         paramtuple(hoomd.md.pair.TWF, dict(zip(combos, twf_valid_param_dicts)),
                    {}))
 
-<<<<<<< HEAD
     ljgauss_arg_dict = {
         'r0': [1.8],
         'epsilon': [2.0],
         'sigma2': [0.02]
     }
-=======
-    ljgauss_arg_dict = {'r0': [1.8], 'epsilon': [2.0], 'sigma2': [0.02]}
->>>>>>> 2eae696d
     ljgauss_valid_param_dicts = _make_valid_param_dicts(ljgauss_arg_dict)
     valid_params_list.append(
         paramtuple(hoomd.md.pair.LJGauss,
                    dict(zip(combos, ljgauss_valid_param_dicts)), {}))
 
-<<<<<<< HEAD
-=======
     rs = [
         np.arange(0, 2.6, 0.1),
         np.linspace(0.5, 2.5, 25),
@@ -641,7 +632,6 @@
     valid_params_list.append(
         paramtuple(hoomd.md.pair.Table,
                    dict(zip(combos, table_valid_param_dicts)), {}))
->>>>>>> 2eae696d
     return valid_params_list
 
 
