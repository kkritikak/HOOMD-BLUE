--- conflicted
+++ resolved
@@ -612,13 +612,9 @@
         GroupCommunicator<ConstraintData> m_constraint_comm; //!< Communicator helper for constraints
         friend class GroupCommunicator<ConstraintData>;
 
-<<<<<<< HEAD
-        bool m_is_first_step;                    //!< True if no communication has yet occured
-=======
         /* Communication of bonded groups */
         GroupCommunicator<PairData> m_pair_comm;    //!< Communication helper for special pairs
         friend class GroupCommunicator<PairData>;
->>>>>>> c62a2fcb
 
         //! Reallocate the ghost layer width arrays when number of types change
         void slotNumTypesChanged()
