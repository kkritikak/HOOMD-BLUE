--- conflicted
+++ resolved
@@ -45,18 +45,9 @@
         .def(py::init<std::shared_ptr<SystemDefinition>>())
         .def("update", &Updater::update)
         .def("setProfiler", &Updater::setProfiler)
-<<<<<<< HEAD
-        .def("notifyDetach", &Updater::notifyDetach)
-#ifdef ENABLE_MPI
-        .def("setCommunicator", &Updater::setCommunicator)
-#endif
-        ;
+        .def("notifyDetach", &Updater::notifyDetach);
     }
 
 } // end namespace detail
 
-} // end namespace hoomd
-=======
-        .def("notifyDetach", &Updater::notifyDetach);
-    }
->>>>>>> ea7e4d8f
+} // end namespace hoomd