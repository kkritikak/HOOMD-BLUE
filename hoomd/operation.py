--- conflicted
+++ resolved
@@ -21,9 +21,11 @@
 
 from copy import deepcopy
 
+
 class NotAttachedError(RuntimeError):
     """ Raised when something that requires attachment happens before attaching """
     pass
+
 
 def convert_values_to_log_form(value):
     if value is RequiredArg:
@@ -114,10 +116,7 @@
         super().__setattr__(attr, value)
 
     def _setattr_param(self, attr, value):
-<<<<<<< HEAD
         """Hook for setting an attribute in `_param_dict`."""
-        self._param_dict[attr] = value
-=======
         old_value = self._param_dict[attr]
         self._param_dict[attr] = value
         new_value = self._param_dict[attr]
@@ -128,7 +127,6 @@
                 self._param_dict[attr] = old_value
                 raise AttributeError("{} cannot be set after cpp"
                                      " initialization".format(attr))
->>>>>>> 49d8da63
 
     def _setattr_typeparam(self, attr, value):
         """Hook for setting an attribute in `_typeparam_dict`."""
