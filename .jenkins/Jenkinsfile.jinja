pipeline
    {
    options { skipDefaultCheckout() }
    agent none

    stages
        {
        stage('Unit Tests')
            {
            parallel
                {
                {% for test in unit_tests %}stage('{{ test.name }}')
                    {
                    agent { label '{{ test.agent }}' }

<<<<<<< HEAD
=======
                    environment
                        {
                        OMPI_MCA_btl = 'tcp,self'
                        }

>>>>>>> 4a3c7baf
                    steps
                        {
                        sh 'echo ${NODE_NAME}'

                        dir('code')
                            {
                            checkout scm
                            sh 'git submodule update --init'
                            }

                        dir('build')
                            {
                            timeout(time: 1, unit: 'HOURS')
                                {
                                sh '''
                                    singularity exec --nv /nfs/turbo/glotzer/containers/ci/{{ test.CONTAINER }} {{ test.CMAKE_BIN }}/cmake ../code -DPYTHON_EXECUTABLE=/usr/bin/python{{ test.PYVER }} -DENABLE_CUDA={{ test.ENABLE_CUDA }} -DENABLE_MPI={{ test.ENABLE_MPI }} -DENABLE_TBB={{ test.ENABLE_TBB }} -DBUILD_VALIDATION=off -DBUILD_TESTING=on -DTEST_CPU_IN_GPU_BUILDS=OFF -DBUILD_DEPRECATED=off -DBUILD_JIT={{ test.BUILD_JIT }} -DLLVM_DIR=/usr/lib/llvm-{{ test.LLVM_VERSION }}/cmake -DALWAYS_USE_MANAGED_MEMORY={{ test.ALWAYS_USE_MANAGED_MEMORY }} -DCMAKE_C_COMPILER={{ test.CC }} -DCMAKE_CXX_COMPULER={{ test.CXX }} -GNinja
                                   '''

                                sh 'singularity exec --nv /nfs/turbo/glotzer/containers/ci/{{ test.CONTAINER }} ninja -j 3'
                                }

                            timeout(time: {{ 1 }}, unit: 'HOURS')
                                {
                                sh '''
                                    export OMP_NUM_THREADS={{ test.OMP_NUM_THREADS }}
                                    export SINGULARITYENV_PREPEND_PATH=/usr/lib/llvm-{{ test.LLVM_VERSION }}/bin
                                    singularity exec --nv /nfs/turbo/glotzer/containers/ci/{{ test.CONTAINER }} {{ test.CMAKE_BIN }}/ctest --no-compress-output -T test --output-on-failure
                                   '''
                                }
                            }

                        sh 'xsltproc code/.jenkins/ctest2junit.xsl build/Testing/**/Test.xml > ./test.xml'

                        junit 'test.xml'
                        }
                    post
                        {
                        always
                            {
                            archive 'build/Testing/**/Test.xml'
                            deleteDir()
                            }
                        }
                    }
                {% endfor %}
                }
            }

        stage('Validation Tests')
            {
            parallel
                {
                {% for test in vldt_tests %}stage('{{ test.name }}')
                    {
                    agent { label '{{ test.agent }}' }

<<<<<<< HEAD
=======
                    environment
                        {
                        OMPI_MCA_btl = 'tcp,self'
                        }

>>>>>>> 4a3c7baf
                    steps
                        {
                        sh 'echo ${NODE_NAME}'

                        dir('code')
                            {
                            checkout scm
                            sh 'git submodule update --init'
                            }

                        dir('build')
                            {
                            timeout(time: 1, unit: 'HOURS')
                                {
                                sh '''
                                    singularity exec --nv /nfs/turbo/glotzer/containers/ci/{{ test.CONTAINER }} {{ test.CMAKE_BIN }}/cmake ../code -DPYTHON_EXECUTABLE=/usr/bin/python{{ test.PYVER }} -DENABLE_CUDA={{ test.ENABLE_CUDA }} -DENABLE_MPI={{ test.ENABLE_MPI }} -DENABLE_TBB={{ test.ENABLE_TBB }} -DBUILD_VALIDATION=on -DBUILD_TESTING=off -DTEST_CPU_IN_GPU_BUILDS=OFF -DBUILD_DEPRECATED=off -DBUILD_JIT={{ test.BUILD_JIT }} -DLLVM_DIR=/usr/lib/llvm-{{ test.LLVM_VERSION }}/cmake -DALWAYS_USE_MANAGED_MEMORY={{ test.ALWAYS_USE_MANAGED_MEMORY }} -DCMAKE_C_COMPILER={{ test.CC }} -DCMAKE_CXX_COMPULER={{ test.CXX }} -GNinja
                                   '''

                                sh 'singularity exec --nv /nfs/turbo/glotzer/containers/ci/{{ test.CONTAINER }} ninja -j 3'
                                }

                            timeout(time: {{ 12 }}, unit: 'HOURS')
                                {
                                sh '''
                                    export OMP_NUM_THREADS={{ test.OMP_NUM_THREADS }}
                                    export SINGULARITYENV_PREPEND_PATH=/usr/lib/llvm-{{ test.LLVM_VERSION }}/bin
                                    singularity exec --nv /nfs/turbo/glotzer/containers/ci/{{ test.CONTAINER }} {{ test.CMAKE_BIN }}/ctest --no-compress-output -T test --output-on-failure
                                   '''
                                }
                            }

                        sh 'xsltproc code/.jenkins/ctest2junit.xsl build/Testing/**/Test.xml > ./test.xml'

                        junit 'test.xml'
                        }
                    post
                        {
                        always
                            {
                            archive 'build/Testing/**/Test.xml'
                            deleteDir()
                            }
                        }
                    }
                {% endfor %}
                }
            }

        }
    }<|MERGE_RESOLUTION|>--- conflicted
+++ resolved
@@ -13,14 +13,11 @@
                     {
                     agent { label '{{ test.agent }}' }
 
-<<<<<<< HEAD
-=======
                     environment
                         {
                         OMPI_MCA_btl = 'tcp,self'
                         }
 
->>>>>>> 4a3c7baf
                     steps
                         {
                         sh 'echo ${NODE_NAME}'
@@ -77,14 +74,11 @@
                     {
                     agent { label '{{ test.agent }}' }
 
-<<<<<<< HEAD
-=======
                     environment
                         {
                         OMPI_MCA_btl = 'tcp,self'
                         }
 
->>>>>>> 4a3c7baf
                     steps
                         {
                         sh 'echo ${NODE_NAME}'
