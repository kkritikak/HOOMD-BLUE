--- conflicted
+++ resolved
@@ -76,96 +76,6 @@
     name: 'GPU'
     demands: short_jobs
 
-<<<<<<< HEAD
-        rocm210_custom_clang9_py38:
-          container_image: rocm2.10_custom_clang9_py38
-
-    pool:
-      name: 'AMDGPU'
-      demands: short_jobs
-
-    container:
-       image: $(image_root)-$(container_image)
-       options: >-
-         -u 0
-         --cpus=4
-         --device=/dev/kfd
-         --device=/dev/dri
-         --security-opt seccomp=unconfined
-         --group-add video
-         --mount type=bind,source=/etc/group,target=/etc/group_host
-         --memory=16g
-
-    workspace:
-      clean: all
-
-    steps:
-    - script: "sudo addgroup render --gid `grep render /etc/group_host | awk -F: '{printf $3}'`"
-      displayName: Add render group
-    - script: sudo usermod -G render `whoami`
-      displayName: Add user to render group
-    - template: templates/build.yml
-    - template: templates/run_tests.yml
-
-- stage: doc
-  displayName: Documentation
-  dependsOn: []
-
-  jobs:
-  - job: sphinx_doc
-    displayName: Sphinx
-    pool:
-      vmImage: 'ubuntu-latest'
-
-    container:
-      image: $(image_root)-clang10_py38
-      options: -u 0
-
-    workspace:
-      clean: all
-
-    steps:
-    - checkout: self
-      submodules: true
-    - script: sphinx-build -b html -d _build/doctrees -W -T --keep-going -n . _build/html
-      displayName: (HTML)
-      workingDirectory: sphinx-doc
-    - script: sphinx-build -b latex -d _build/doctrees -W -T --keep-going -n . _build/latex
-      displayName: (LaTeX)
-      workingDirectory: sphinx-doc
-
-- stage: style
-  displayName: Style checks
-  dependsOn: []
-
-  jobs:
-  - job: pydocstyle
-    displayName: pydocstyle
-    pool:
-      vmImage: 'ubuntu-latest'
-
-    container:
-      image: $(image_root)-clang10_py38
-      options: -u 0
-
-    workspace:
-      clean: all
-
-    steps:
-    - checkout: self
-      submodules: true
-    - script: >-
-        pydocstyle -v
-        hoomd/variant.py
-        hoomd/device.py
-        hoomd/filter/filter_.py
-        hoomd/filter/all_.py
-        hoomd/filter/set_.py
-        hoomd/filter/tags.py
-        hoomd/filter/type_.py
-        hoomd/simulation.py
-      displayName: Run pydocstyle
-=======
   container:
       image: $(image_root)-$(container_image)
       options: -u 0 --gpus=all --cpus=4 --memory=16g -e CUDA_VISIBLE_DEVICES
@@ -216,5 +126,9 @@
       hoomd/variant.py
       hoomd/device.py
       hoomd/simulation.py
-    displayName: Run pydocstyle
->>>>>>> 67fd29d0
+      hoomd/filter/filter_.py
+      hoomd/filter/all_.py
+      hoomd/filter/set_.py
+      hoomd/filter/tags.py
+      hoomd/filter/type_.py
+    displayName: Run pydocstyle