--- conflicted
+++ resolved
@@ -8,14 +8,8 @@
 .. autosummary::
     :nosignatures:
 
-<<<<<<< HEAD
-    _Pair
-    Buckingham
-    dipole
-=======
     Pair
     Buckingham
->>>>>>> d5d513db
     DLVO
     DPD
     DPDLJ
@@ -24,25 +18,13 @@
     ForceShiftedLJ
     Fourier
     Gauss
-<<<<<<< HEAD
-    gb
-=======
->>>>>>> d5d513db
     LJ
     LJ1208
     Mie
     Morse
     Moliere
     ReactionField
-<<<<<<< HEAD
-    revcross
     SLJ
-    square_density
-    table
-    tersoff
-=======
-    SLJ
->>>>>>> d5d513db
     Yukawa
     ZBL
 
@@ -50,14 +32,8 @@
 
 .. automodule:: hoomd.md.pair
     :synopsis: Pair potentials.
-<<<<<<< HEAD
-    :members: _Pair,
-        Buckingham,
-        dipole,
-=======
     :members: Pair,
         Buckingham,
->>>>>>> d5d513db
         DLVO,
         DPD,
         DPDLJ,
@@ -66,24 +42,12 @@
         ForceShiftedLJ,
         Fourier,
         Gauss,
-<<<<<<< HEAD
-        gb,
-=======
->>>>>>> d5d513db
         LJ,
         LJ1208,
         Mie,
         Morse,
         Moliere,
         ReactionField,
-<<<<<<< HEAD
-        revcross,
         SLJ,
-        square_density,
-        table,
-        tersoff,
-=======
-        SLJ,
->>>>>>> d5d513db
         Yukawa,
         ZBL