#!/usr/bin/env python3
# -*- coding: utf-8 -*-
#
# HOOMD-blue documentation build configuration file, created by
# sphinx-quickstart on Sun Mar 13 13:14:54 2016.
#
# This file is execfile()d with the current directory set to its
# containing dir.
#
# Note that not all possible configuration values are present in this
# autogenerated file.
#
# All configuration values have a default; values that are commented out
# serve to show the default.

import sys
import os
import sphinx
sphinx_ver = tuple(map(int, sphinx.__version__.split('.')))

# If extensions (or modules to document with autodoc) are in another directory,
# add these directories to sys.path here. If the directory is relative to the
# documentation root, use os.path.abspath to make it absolute, like shown here.
sys.path.insert(0, os.path.abspath('..'))

# -- General configuration ------------------------------------------------

# If your documentation needs a minimal Sphinx version, state it here.
#needs_sphinx = '1.0'

# Add any Sphinx extension module names here, as strings. They can be
# extensions coming with Sphinx (named 'sphinx.ext.*') or your custom
# ones.
extensions = [
    'sphinx.ext.autodoc',
    'sphinx.ext.autosummary',
    'sphinx.ext.napoleon',
    'sphinx.ext.intersphinx',
    'sphinx.ext.mathjax'
]

napoleon_include_special_with_doc = True

intersphinx_mapping = {'python': ('https://docs.python.org/3', None), 'numpy': ('https://docs.scipy.org/doc/numpy', None)}
autodoc_docstring_signature = True;

# Commenting out inherited-members by default. Leaving the code here in case we
# decide to go back to this setting after making more progress in the
# documentation.

<<<<<<< HEAD
# if sphinx_ver < (1,8,0):
#     autodoc_default_flags = ['inherited-members'];
# else:
#     autodoc_default_options = {'inherited-members': None};

autodoc_mock_imports = ['numpy', 'h5py',
                        'hoomd._hoomd',
                        'hoomd.md._md',
                        'hoomd.metal._metal',
                        'hoomd.mpcd._mpcd',
                        'hoomd.dem._dem',
                        'hoomd.minimize._minimize',
                        'hoomd.jit._jit',
                        'hoomd.hpmc._hpmc',
                        ]
=======
autodoc_mock_imports = []
>>>>>>> cce469d3

# Add any paths that contain templates here, relative to this directory.
templates_path = ['_templates']
exclude_patterns = ['_build', '_templates']

# The suffix(es) of source filenames.
# You can specify multiple suffix as a list of string:
# source_suffix = ['.rst', '.md']
source_suffix = '.rst'

# The encoding of source files.
#source_encoding = 'utf-8-sig'

# The master toctree document.
master_doc = 'index'

# General information about the project.
project = 'HOOMD-blue'
copyright = '2009-2019, The Regents of the University of Michigan'
author = 'The Regents of the University of Michigan'

# The version info for the project you're documenting, acts as replacement for
# |version| and |release|, also used in various other places throughout the
# built documents.
#
# The short X.Y version.
version = '2.9.2'
# The full version, including alpha/beta/rc tags.
release = '2.9.2'

# The language for content autogenerated by Sphinx. Refer to documentation
# for a list of supported languages.
#
# This is also used if you do content translation via gettext catalogs.
# Usually you set "language" from the command line for these cases.
language = None

# There are two options for replacing |today|: either, you set today to some
# non-false value, then it is used:
#today = ''
# Else, today_fmt is used as the format for a strftime call.
#today_fmt = '%B %d, %Y'

# List of patterns, relative to source directory, that match files and
# directories to ignore when looking for source files.
exclude_patterns = ['_build']

# The reST default role (used for this markup: `text`) to use for all
# documents.
default_role = 'any'

# If true, '()' will be appended to :func: etc. cross-reference text.
#add_function_parentheses = True

# If true, the current module name will be prepended to all description
# unit titles (such as .. function::).
#add_module_names = True

# If true, sectionauthor and moduleauthor directives will be shown in the
# output. They are ignored by default.
#show_authors = False

# The name of the Pygments (syntax highlighting) style to use.
pygments_style = 'sphinx'

# A list of ignored prefixes for module index sorting.
#modindex_common_prefix = []

# If true, keep warnings as "system message" paragraphs in the built documents.
#keep_warnings = False

# If true, `todo` and `todoList` produce output, else they produce nothing.
todo_include_todos = False


# -- Options for HTML output ----------------------------------------------

# The theme to use for HTML and HTML Help pages.  See the documentation for
# a list of builtin themes.
html_theme = 'sphinx_rtd_theme'

# Theme options are theme-specific and customize the look and feel of a theme
# further.  For a list of options available for each theme, see the
# documentation.
#html_theme_options = {}

# Add any paths that contain custom themes here, relative to this directory.
#html_theme_path = []

# The name for this set of Sphinx documents.  If None, it defaults to
# "<project> v<release> documentation".
#html_title = None

# A shorter title for the navigation bar.  Default is the same as html_title.
#html_short_title = None

# The name of an image file (relative to this directory) to place at the top
# of the sidebar.
#html_logo = None

# The name of an image file (within the static path) to use as favicon of the
# docs.  This file should be a Windows icon file (.ico) being 16x16 or 32x32
# pixels large.
#html_favicon = None

# Add any paths that contain custom static files (such as style sheets) here,
# relative to this directory. They are copied after the builtin static files,
# so a file named "default.css" will overwrite the builtin "default.css".
html_static_path = ['_static']

# Add any extra paths that contain custom files (such as robots.txt or
# .htaccess) here, relative to this directory. These files are copied
# directly to the root of the documentation.
#html_extra_path = []

# If not '', a 'Last updated on:' timestamp is inserted at every page bottom,
# using the given strftime format.
#html_last_updated_fmt = '%b %d, %Y'

# If true, SmartyPants will be used to convert quotes and dashes to
# typographically correct entities.
#html_use_smartypants = True

# Custom sidebar templates, maps document names to template names.
#html_sidebars = {}

# Additional templates that should be rendered to pages, maps page names to
# template names.
#html_additional_pages = {}

# If false, no module index is generated.
#html_domain_indices = True

# If false, no index is generated.
#html_use_index = True

# If true, the index is split into individual pages for each letter.
#html_split_index = False

# If true, links to the reST sources are added to the pages.
#html_show_sourcelink = True

# If true, "Created using Sphinx" is shown in the HTML footer. Default is True.
#html_show_sphinx = True

# If true, "(C) Copyright ..." is shown in the HTML footer. Default is True.
#html_show_copyright = True

# If true, an OpenSearch description file will be output, and all pages will
# contain a <link> tag referring to it.  The value of this option must be the
# base URL from which the finished HTML is served.
#html_use_opensearch = ''

# This is the file name suffix for HTML files (e.g. ".xhtml").
#html_file_suffix = None

# Language to be used for generating the HTML full-text search index.
# Sphinx supports the following languages:
#   'da', 'de', 'en', 'es', 'fi', 'fr', 'h', 'it', 'ja'
#   'nl', 'no', 'pt', 'ro', 'r', 'sv', 'tr'
#html_search_language = 'en'

# A dictionary with options for the search language support, empty by default.
# Now only 'ja' uses this config value
#html_search_options = {'type': 'default'}

# The name of a javascript file (relative to the configuration directory) that
# implements a search results scorer. If empty, the default will be used.
#html_search_scorer = 'scorer.js'

# Output file base name for HTML help builder.
htmlhelp_basename = 'HOOMD-blue-doc'

# -- Options for LaTeX output ---------------------------------------------

latex_elements = {
# The paper size ('letterpaper' or 'a4paper').
#'papersize': 'letterpaper',

# The font size ('10pt', '11pt' or '12pt').
#'pointsize': '10pt',

# Additional stuff for the LaTeX preamble.
#'preamble': '',

# Latex figure (float) alignment
#'figure_align': 'htbp',
}

# Grouping the document tree into LaTeX files. List of tuples
# (source start file, target name, title,
#  author, documentclass [howto, manual, or own class]).
latex_documents = [
    (master_doc, 'HOOMD-blue.tex', 'HOOMD-blue Documentation',
     'The Regents of the University of Michigan', 'manual'),
]

# The name of an image file (relative to this directory) to place at the top of
# the title page.
#latex_logo = None

# For "manual" documents, if this is true, then toplevel headings are parts,
# not chapters.
#latex_use_parts = False

# If true, show page references after internal links.
#latex_show_pagerefs = False

# If true, show URL addresses after external links.
#latex_show_urls = False

# Documents to append as an appendix to all manuals.
#latex_appendices = []

# If false, no module index is generated.
#latex_domain_indices = True


# -- Options for manual page output ---------------------------------------

# One entry per manual page. List of tuples
# (source start file, name, description, authors, manual section).
man_pages = [
    (master_doc, 'hoomd-blue', 'HOOMD-blue Documentation',
     [author], 1)
]

# If true, show URL addresses after external links.
#man_show_urls = False


# -- Options for Texinfo output -------------------------------------------

# Grouping the document tree into Texinfo files. List of tuples
# (source start file, target name, title, author,
#  dir menu entry, description, category)
texinfo_documents = [
    (master_doc, 'HOOMD-blue', 'HOOMD-blue Documentation',
     author, 'HOOMD-blue', 'One line description of project.',
     'Miscellaneous'),
]

# Documents to append as an appendix to all manuals.
#texinfo_appendices = []

# If false, no module index is generated.
#texinfo_domain_indices = True

# How to display URL addresses: 'footnote', 'no', or 'inline'.
#texinfo_show_urls = 'footnote'

# If true, do not generate a @detailmenu in the "Top" node's menu.
#texinfo_no_detailmenu = False

ipython_mplbackend = None;
# ipython_execlines = ['import gsd.fl', 'import gsd.hoomd', 'import gsd.pygsd', 'import numpy']<|MERGE_RESOLUTION|>--- conflicted
+++ resolved
@@ -48,14 +48,12 @@
 # decide to go back to this setting after making more progress in the
 # documentation.
 
-<<<<<<< HEAD
 # if sphinx_ver < (1,8,0):
 #     autodoc_default_flags = ['inherited-members'];
 # else:
 #     autodoc_default_options = {'inherited-members': None};
 
-autodoc_mock_imports = ['numpy', 'h5py',
-                        'hoomd._hoomd',
+autodoc_mock_imports = ['hoomd._hoomd',
                         'hoomd.md._md',
                         'hoomd.metal._metal',
                         'hoomd.mpcd._mpcd',
@@ -64,9 +62,6 @@
                         'hoomd.jit._jit',
                         'hoomd.hpmc._hpmc',
                         ]
-=======
-autodoc_mock_imports = []
->>>>>>> cce469d3
 
 # Add any paths that contain templates here, relative to this directory.
 templates_path = ['_templates']
