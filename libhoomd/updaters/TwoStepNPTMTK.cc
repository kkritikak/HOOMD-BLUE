--- conflicted
+++ resolved
@@ -735,8 +735,6 @@
         }
 
     // advance barostat (nuxx, nuyy, nuzz) half a time step
-
-<<<<<<< HEAD
     // Martyna-Tobias-Klein correction
     unsigned int d = m_sysdef->getNDimensions();
     Scalar W = (Scalar)(m_ndof+d)/(Scalar)d*m_T->getValue(timestep)*m_tauP*m_tauP;
@@ -745,9 +743,6 @@
 
     couplingMode couple = m_couple;
 
-=======
-    couplingMode couple = m_couple;
->>>>>>> ec735210
     // disable irrelevant couplings
     if (! (m_flags & baro_x))
         {
