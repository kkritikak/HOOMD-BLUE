/*
Highly Optimized Object-oriented Many-particle Dynamics -- Blue Edition
(HOOMD-blue) Open Source Software License Copyright 2008, 2009 Ames Laboratory
Iowa State University and The Regents of the University of Michigan All rights
reserved.

HOOMD-blue may contain modifications ("Contributions") provided, and to which
copyright is held, by various Contributors who have granted The Regents of the
University of Michigan the right to modify and/or distribute such Contributions.

Redistribution and use of HOOMD-blue, in source and binary forms, with or
without modification, are permitted, provided that the following conditions are
met:

* Redistributions of source code must retain the above copyright notice, this
list of conditions, and the following disclaimer.

* Redistributions in binary form must reproduce the above copyright notice, this
list of conditions, and the following disclaimer in the documentation and/or
other materials provided with the distribution.

* Neither the name of the copyright holder nor the names of HOOMD-blue's
contributors may be used to endorse or promote products derived from this
software without specific prior written permission.

Disclaimer

THIS SOFTWARE IS PROVIDED BY THE COPYRIGHT HOLDER AND CONTRIBUTORS ``AS IS''
AND ANY EXPRESS OR IMPLIED WARRANTIES, INCLUDING, BUT NOT LIMITED TO, THE
IMPLIED WARRANTIES OF MERCHANTABILITY, FITNESS FOR A PARTICULAR PURPOSE, AND/OR
ANY WARRANTIES THAT THIS SOFTWARE IS FREE OF INFRINGEMENT ARE DISCLAIMED.

IN NO EVENT SHALL THE COPYRIGHT HOLDER OR CONTRIBUTORS BE LIABLE FOR ANY DIRECT,
INDIRECT, INCIDENTAL, SPECIAL, EXEMPLARY, OR CONSEQUENTIAL DAMAGES (INCLUDING,
BUT NOT LIMITED TO, PROCUREMENT OF SUBSTITUTE GOODS OR SERVICES; LOSS OF USE,
DATA, OR PROFITS; OR BUSINESS INTERRUPTION) HOWEVER CAUSED AND ON ANY THEORY OF
LIABILITY, WHETHER IN CONTRACT, STRICT LIABILITY, OR TORT (INCLUDING NEGLIGENCE
OR OTHERWISE) ARISING IN ANY WAY OUT OF THE USE OF THIS SOFTWARE, EVEN IF
ADVISED OF THE POSSIBILITY OF SUCH DAMAGE.
*/

// $Id$
// $URL$
// Maintainer: joaander

/*! \file HOOMDDumpWriter.cc
    \brief Defines the HOOMDDumpWriter class
*/

#ifdef WIN32
#pragma warning( push )
#pragma warning( disable : 4244 )
#endif

#include <boost/python.hpp>
using namespace boost::python;

#include <sstream>
#include <fstream>
#include <stdexcept>
#include <iomanip>
#include <boost/shared_ptr.hpp>

#include "HOOMDDumpWriter.h"
#include "BondData.h"
#include "AngleData.h"
#include "DihedralData.h"
#include "WallData.h"

using namespace std;
using namespace boost;

/*! \param sysdef SystemDefinition containing the ParticleData to dump
    \param base_fname The base name of the file xml file to output the information

    \note .timestep.xml will be apended to the end of \a base_fname when analyze() is called.
*/
HOOMDDumpWriter::HOOMDDumpWriter(boost::shared_ptr<SystemDefinition> sysdef, std::string base_fname)
        : Analyzer(sysdef), m_base_fname(base_fname), m_output_position(true), 
        m_output_image(false), m_output_velocity(false), m_output_mass(false), m_output_diameter(false), 
        m_output_type(false), m_output_bond(false), m_output_angle(false), m_output_wall(false), 
        m_output_dihedral(false), m_output_improper(false), m_output_accel(false), m_output_charge(false)
    {
    }

/*! \param enable Set to true to enable the writing of particle positions to the files in analyze()
*/
void HOOMDDumpWriter::setOutputPosition(bool enable)
    {
    m_output_position = enable;
    }

/*! \param enable Set to true to enable the writing of particle images to the files in analyze()
*/
void HOOMDDumpWriter::setOutputImage(bool enable)
    {
    m_output_image = enable;
    }

/*!\param enable Set to true to output particle velocities to the XML file on the next call to analyze()
*/
void HOOMDDumpWriter::setOutputVelocity(bool enable)
    {
    m_output_velocity = enable;
    }

/*!\param enable Set to true to output particle masses to the XML file on the next call to analyze()
*/
void HOOMDDumpWriter::setOutputMass(bool enable)
    {
    m_output_mass = enable;
    }

/*!\param enable Set to true to output particle diameters to the XML file on the next call to analyze()
*/
void HOOMDDumpWriter::setOutputDiameter(bool enable)
    {
    m_output_diameter = enable;
    }

/*! \param enable Set to true to output particle types to the XML file on the next call to analyze()
*/
void HOOMDDumpWriter::setOutputType(bool enable)
    {
    m_output_type = enable;
    }
/*! \param enable Set to true to output bonds to the XML file on the next call to analyze()
*/
void HOOMDDumpWriter::setOutputBond(bool enable)
    {
    m_output_bond = enable;
    }
/*! \param enable Set to true to output angles to the XML file on the next call to analyze()
*/
void HOOMDDumpWriter::setOutputAngle(bool enable)
    {
    m_output_angle = enable;
    }
/*! \param enable Set to true to output walls to the XML file on the next call to analyze()
*/
void HOOMDDumpWriter::setOutputWall(bool enable)
    {
    m_output_wall = enable;
    }
/*! \param enable Set to true to output dihedrals to the XML file on the next call to analyze()
*/
void HOOMDDumpWriter::setOutputDihedral(bool enable)
    {
    m_output_dihedral = enable;
    }
/*! \param enable Set to true to output impropers to the XML file on the next call to analyze()
*/
void HOOMDDumpWriter::setOutputImproper(bool enable)
    {
    m_output_improper = enable;
    }
/*! \param enable Set to true to output acceleration to the XML file on the next call to analyze()
*/
void HOOMDDumpWriter::setOutputAccel(bool enable)
    {
    m_output_accel = enable;
    }

/*! \param enable Set to true to output body to the XML file on the next call to analyze()
*/
void HOOMDDumpWriter::setOutputCharge(bool enable)
    {
    m_output_charge = enable;
    }

/*! \param fname File name to write
    \param timestep Current time step of the simulation
*/
void HOOMDDumpWriter::writeFile(std::string fname, unsigned int timestep)
    {
    // open the file for writing
    ofstream f(fname.c_str());
    
    if (!f.good())
        {
        cerr << endl << "***Error! Unable to open dump file for writing: " << fname << endl << endl;
        throw runtime_error("Error writting hoomd_xml dump file");
        }
        
    // acquire the particle data
    ParticleDataArraysConst arrays = m_pdata->acquireReadOnly();
    BoxDim box = m_pdata->getBox();
    Scalar Lx,Ly,Lz;
    Lx=Scalar(box.xhi-box.xlo);
    Ly=Scalar(box.yhi-box.ylo);
    Lz=Scalar(box.zhi-box.zlo);
    
    f << "<?xml version=\"1.0\" encoding=\"UTF-8\"?>" << "\n";
    f << "<hoomd_xml version=\"1.2\">" << "\n";
    f << "<configuration time_step=\"" << timestep << "\" dimensions=\"" << m_sysdef->getNDimensions() << "\">" << "\n";
    f << "<box units=\"sigma\" " << " lx=\""<< Lx << "\" ly=\""<< Ly << "\" lz=\""<< Lz << "\"/>" << "\n";

    // If the position flag is true output the position of all particles to the file
    if (m_output_position)
        {
        f << "<position units=\"sigma\" num=\"" << m_pdata->getN() << "\">" << "\n";
        for (unsigned int j = 0; j < arrays.nparticles; j++)
            {
            // use the rtag data to output the particles in the order they were read in
            int i;
            i= arrays.rtag[j];
            
            Scalar x = (arrays.x[i]);
            Scalar y = (arrays.y[i]);
            Scalar z = (arrays.z[i]);
            
            f << x << " " << y << " "<< z << "\n";
            
            if (!f.good())
                {
                cerr << endl << "***Error! Unexpected error writing HOOMD dump file" << endl << endl;
                throw runtime_error("Error writting HOOMD dump file");
                }
            }
        f <<"</position>" << "\n";
        }
        
    // If the image flag is true, output the image of each particle to the file
    if (m_output_image)
        {
        f << "<image num=\"" << m_pdata->getN() << "\">" << "\n";
        for (unsigned int j = 0; j < arrays.nparticles; j++)
            {
            // use the rtag data to output the particles in the order they were read in
            int i;
            i= arrays.rtag[j];
            
            int x = (arrays.ix[i]);
            int y = (arrays.iy[i]);
            int z = (arrays.iz[i]);
            
            f << x << " " << y << " "<< z << "\n";
            
            if (!f.good())
                {
                cerr << endl << "***Error! Unexpected error writing HOOMD dump file" << endl << endl;
                throw runtime_error("Error writting HOOMD dump file");
                }
            }
        f <<"</image>" << "\n";
        }
        
    // If the velocity flag is true output the velocity of all particles to the file
    if (m_output_velocity)
        {
        f <<"<velocity units=\"sigma/tau\" num=\"" << m_pdata->getN() << "\">" << "\n";
        
        for (unsigned int j = 0; j < arrays.nparticles; j++)
            {
            // use the rtag data to output the particles in the order they were read in
            int i;
            i= arrays.rtag[j];
            
            Scalar vx = arrays.vx[i];
            Scalar vy = arrays.vy[i];
            Scalar vz = arrays.vz[i];
            f << vx << " " << vy << " " << vz << "\n";
            if (!f.good())
                {
                cerr << endl << "***Error! Unexpected error writing HOOMD dump file" << endl << endl;
                throw runtime_error("Error writting HOOMD dump file");
                }
            }
            
        f <<"</velocity>" << "\n";
        }

    // If the velocity flag is true output the velocity of all particles to the file
    if (m_output_accel)
        {
        f <<"<acceleration units=\"sigma/tau^2\" num=\"" << m_pdata->getN() << "\">" << "\n";
        
        for (unsigned int j = 0; j < arrays.nparticles; j++)
            {
            // use the rtag data to output the particles in the order they were read in
            int i;
            i= arrays.rtag[j];
            
            Scalar ax = arrays.ax[i];
            Scalar ay = arrays.ay[i];
            Scalar az = arrays.az[i];
            f << ax << " " << ay << " " << az << "\n";
            if (!f.good())
                {
                cerr << endl << "***Error! Unexpected error writing HOOMD dump file" << endl << endl;
                throw runtime_error("Error writting HOOMD dump file");
                }
            }
            
        f <<"</acceleration>" << "\n";
        }
        
    // If the mass flag is true output the mass of all particles to the file
    if (m_output_mass)
        {
        f <<"<mass num=\"" << m_pdata->getN() << "\">" << "\n";
        
        for (unsigned int j = 0; j < arrays.nparticles; j++)
            {
            // use the rtag data to output the particles in the order they were read in
            int i;
            i= arrays.rtag[j];
            
            Scalar mass = arrays.mass[i];
            f << mass << "\n";
            if (!f.good())
                {
                cerr << endl << "***Error! Unexpected error writing HOOMD dump file" << endl << endl;
                throw runtime_error("Error writting HOOMD dump file");
                }
            }
            
        f <<"</mass>" << "\n";
        }
        
    // If the diameter flag is true output the mass of all particles to the file
    if (m_output_diameter)
        {
        f <<"<diameter units=\"sigma\" num=\"" << m_pdata->getN() << "\">" << "\n";
        
        for (unsigned int j = 0; j < arrays.nparticles; j++)
            {
            // use the rtag data to output the particles in the order they were read in
            int i;
            i= arrays.rtag[j];
            
            Scalar diameter = arrays.diameter[i];
            f << diameter << "\n";
            if (!f.good())
                {
                cerr << endl << "***Error! Unexpected error writing HOOMD dump file" << endl << endl;
                throw runtime_error("Error writting HOOMD dump file");
                }
            }
            
        f <<"</diameter>" << "\n";
        }
        
    // If the Type flag is true output the types of all particles to an xml file
    if  (m_output_type)
        {
        f <<"<type num=\"" << m_pdata->getN() << "\">" << "\n";
        for (unsigned int j = 0; j < arrays.nparticles; j++)
            {
            int i;
            i= arrays.rtag[j];
            f << m_pdata->getNameByType(arrays.type[i]) << "\n";
            }
        f <<"</type>" << "\n";
        }
        
    // if the bond flag is true, output the bonds to the xml file
    if (m_output_bond)
        {
        f << "<bond num=\"" << m_sysdef->getBondData()->getNumBonds() << "\">" << "\n";
        shared_ptr<BondData> bond_data = m_sysdef->getBondData();
        
        // loop over all bonds and write them out
        for (unsigned int i = 0; i < bond_data->getNumBonds(); i++)
            {
            Bond bond = bond_data->getBond(i);
            f << bond_data->getNameByType(bond.type) << " " << bond.a << " " << bond.b << "\n";
            }
            
        f << "</bond>" << "\n";
        }
        
    // if the angle flag is true, output the angles to the xml file
    if (m_output_angle)
        {
        f << "<angle num=\"" << m_sysdef->getAngleData()->getNumAngles() << "\">" << "\n";
        shared_ptr<AngleData> angle_data = m_sysdef->getAngleData();
        
        // loop over all angles and write them out
        for (unsigned int i = 0; i < angle_data->getNumAngles(); i++)
            {
            Angle angle = angle_data->getAngle(i);
            f << angle_data->getNameByType(angle.type) << " " << angle.a  << " " << angle.b << " " << angle.c << "\n";
            }
            
        f << "</angle>" << "\n";
        }
        
    // if dihedral is true, write out dihedrals to the xml file
    if (m_output_dihedral)
        {
        f << "<dihedral num=\"" << m_sysdef->getDihedralData()->getNumDihedrals() << "\">" << "\n";
        shared_ptr<DihedralData> dihedral_data = m_sysdef->getDihedralData();
        
        // loop over all angles and write them out
        for (unsigned int i = 0; i < dihedral_data->getNumDihedrals(); i++)
            {
            Dihedral dihedral = dihedral_data->getDihedral(i);
            f << dihedral_data->getNameByType(dihedral.type) << " " << dihedral.a  << " " << dihedral.b << " "
            << dihedral.c << " " << dihedral.d << "\n";
            }
            
        f << "</dihedral>" << "\n";
        }
        
    // if improper is true, write out impropers to the xml file
    if (m_output_improper)
        {
        f << "<improper num=\"" << m_sysdef->getImproperData()->getNumDihedrals() << "\">" << "\n";
        shared_ptr<DihedralData> improper_data = m_sysdef->getImproperData();
        
        // loop over all angles and write them out
        for (unsigned int i = 0; i < improper_data->getNumDihedrals(); i++)
            {
            Dihedral dihedral = improper_data->getDihedral(i);
            f << improper_data->getNameByType(dihedral.type) << " " << dihedral.a  << " " << dihedral.b << " "
            << dihedral.c << " " << dihedral.d << "\n";
            }
            
        f << "</improper>" << "\n";
        }
        
    // if the wall flag is true, output the walls to the xml file
    if (m_output_wall)
        {
        f << "<wall>" << "\n";
        shared_ptr<WallData> wall_data = m_sysdef->getWallData();
        
        // loop over all walls and write them out
        for (unsigned int i = 0; i < wall_data->getNumWalls(); i++)
            {
            Wall wall = wall_data->getWall(i);
            f << "<coord ox=\"" << wall.origin_x << "\" oy=\"" << wall.origin_y << "\" oz=\"" << wall.origin_z <<
            "\" nx=\"" << wall.normal_x << "\" ny=\"" << wall.normal_y << "\" nz=\"" << wall.normal_z << "\" />" << "\n";
            }
        f << "</wall>" << "\n";
        }
        
<<<<<<< HEAD
    // If the charge flag is true output the mass of all particles to the file
    if (m_output_charge)
        {
        f <<"<charge num=\"" << m_pdata->getN() << "\">" << endl;
        
        for (unsigned int j = 0; j < arrays.nparticles; j++)
            {
            // use the rtag data to output the particles in the order they were read in
            int i;
            i= arrays.rtag[j];
            
            Scalar charge = arrays.charge[i];
            f << charge << endl;
            if (!f.good())
                {
                cerr << endl << "***Error! Unexpected error writing HOOMD dump file" << endl << endl;
                throw runtime_error("Error writting HOOMD dump file");
                }
            }
            
        f <<"</charge>" <<endl;
        }

    f << "</configuration>" << endl;
    f << "</hoomd_xml>" <<endl;
=======
    f << "</configuration>" << "\n";
    f << "</hoomd_xml>" << "\n";
>>>>>>> fe4f04a4
    
    if (!f.good())
        {
        cerr << endl << "***Error! Unexpected error writing HOOMD dump file" << endl << endl;
        throw runtime_error("Error writting HOOMD dump file");
        }
        
    f.close();
    m_pdata->release();
    
    }

/*! \param timestep Current time step of the simulation
    Writes a snapshot of the current state of the ParticleData to a hoomd_xml file.
*/
void HOOMDDumpWriter::analyze(unsigned int timestep)
    {
    if (m_prof)
        m_prof->push("Dump XML");
        
    ostringstream full_fname;
    string filetype = ".xml";
    
    // Generate a filename with the timestep padded to ten zeros
    full_fname << m_base_fname << "." << setfill('0') << setw(10) << timestep << filetype;
    writeFile(full_fname.str(), timestep);

    if (m_prof)
        m_prof->pop();
    }

void export_HOOMDDumpWriter()
    {
    class_<HOOMDDumpWriter, boost::shared_ptr<HOOMDDumpWriter>, bases<Analyzer>, boost::noncopyable>
    ("HOOMDDumpWriter", init< boost::shared_ptr<SystemDefinition>, std::string >())
    .def("setOutputPosition", &HOOMDDumpWriter::setOutputPosition)
    .def("setOutputImage", &HOOMDDumpWriter::setOutputImage)
    .def("setOutputVelocity", &HOOMDDumpWriter::setOutputVelocity)
    .def("setOutputMass", &HOOMDDumpWriter::setOutputMass)
    .def("setOutputDiameter", &HOOMDDumpWriter::setOutputDiameter)
    .def("setOutputType", &HOOMDDumpWriter::setOutputType)
    .def("setOutputBond", &HOOMDDumpWriter::setOutputBond)
    .def("setOutputAngle", &HOOMDDumpWriter::setOutputAngle)
    .def("setOutputDihedral", &HOOMDDumpWriter::setOutputDihedral)
    .def("setOutputImproper", &HOOMDDumpWriter::setOutputImproper)
    .def("setOutputWall", &HOOMDDumpWriter::setOutputWall)
    .def("setOutputAccel", &HOOMDDumpWriter::setOutputAccel)
    .def("setOutputCharge", &HOOMDDumpWriter::setOutputCharge)
    .def("writeFile", &HOOMDDumpWriter::writeFile)
    ;
    }

#ifdef WIN32
#pragma warning( pop )
#endif
<|MERGE_RESOLUTION|>--- conflicted
+++ resolved
@@ -436,11 +436,10 @@
         f << "</wall>" << "\n";
         }
         
-<<<<<<< HEAD
     // If the charge flag is true output the mass of all particles to the file
     if (m_output_charge)
         {
-        f <<"<charge num=\"" << m_pdata->getN() << "\">" << endl;
+        f <<"<charge num=\"" << m_pdata->getN() << "\">" << "\n";
         
         for (unsigned int j = 0; j < arrays.nparticles; j++)
             {
@@ -449,23 +448,19 @@
             i= arrays.rtag[j];
             
             Scalar charge = arrays.charge[i];
-            f << charge << endl;
-            if (!f.good())
-                {
-                cerr << endl << "***Error! Unexpected error writing HOOMD dump file" << endl << endl;
-                throw runtime_error("Error writting HOOMD dump file");
-                }
-            }
-            
-        f <<"</charge>" <<endl;
-        }
-
-    f << "</configuration>" << endl;
-    f << "</hoomd_xml>" <<endl;
-=======
+            f << charge << "\n";
+            if (!f.good())
+                {
+                cerr << endl << "***Error! Unexpected error writing HOOMD dump file" << endl << endl;
+                throw runtime_error("Error writting HOOMD dump file");
+                }
+            }
+            
+        f <<"</charge>" << "\n";
+        }
+
     f << "</configuration>" << "\n";
     f << "</hoomd_xml>" << "\n";
->>>>>>> fe4f04a4
     
     if (!f.good())
         {
